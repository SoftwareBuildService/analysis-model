package edu.hm.hafner.analysis;

import javax.annotation.CheckForNull;
import java.io.Serializable;
import java.util.UUID;

import org.apache.commons.lang3.ObjectUtils;
import org.apache.commons.lang3.StringUtils;

/**
 * An issue reported by a static analysis tool. Use the provided {@link IssueBuilder builder} to create new instances.
 *
 * @author Ullrich Hafner
 */
// Add module that is the same for a parser scan
public class Issue implements Serializable {
    private static final String UNDEFINED = "-";

    private final String fileName;
    private final String category;
    private final String type;
    private final Priority priority;
    private final String message;

    private final String description;

    private final String packageName;
    private final String moduleName;
    private final String origin;

    private final int lineStart;
    private final int lineEnd;
    private final int columnStart;
    private final int columnEnd;

    private final UUID id;

    private final String fingerprint;


    public Issue(final Issue copy, final UUID id) {
        this(copy.fileName, copy.lineStart, copy.lineEnd, copy.columnStart, copy.columnEnd, copy.category, copy.type,
                copy.packageName, copy.moduleName, copy.priority, copy.message, copy.description, copy.origin,
                copy.fingerprint, id);
    }

    public Issue(final Issue copy) {
        this(copy, UUID.randomUUID());
    }

    @Override
    public boolean equals(final Object o) {
        if (this == o) {
            return true;
        }
        if (o == null || getClass() != o.getClass()) {
            return false;
        }

        Issue issue = (Issue) o;

        if (lineStart != issue.lineStart) {
            return false;
        }
        if (lineEnd != issue.lineEnd) {
            return false;
        }
        if (columnStart != issue.columnStart) {
            return false;
        }
        if (columnEnd != issue.columnEnd) {
            return false;
        }
        if (!fileName.equals(issue.fileName)) {
            return false;
        }
        if (!category.equals(issue.category)) {
            return false;
        }
        if (!type.equals(issue.type)) {
            return false;
        }
        if (priority != issue.priority) {
            return false;
        }
        if (!message.equals(issue.message)) {
            return false;
        }
        if (!description.equals(issue.description)) {
            return false;
        }
        if (!packageName.equals(issue.packageName)) {
            return false;
        }
        if (!moduleName.equals(issue.moduleName)) {
            return false;
        }
        return origin.equals(issue.origin);
    }

    @Override
    public int hashCode() {
        int result = fileName.hashCode();
        result = 31 * result + category.hashCode();
        result = 31 * result + type.hashCode();
        result = 31 * result + priority.hashCode();
        result = 31 * result + message.hashCode();
        result = 31 * result + description.hashCode();
        result = 31 * result + packageName.hashCode();
        result = 31 * result + moduleName.hashCode();
        result = 31 * result + origin.hashCode();
        result = 31 * result + lineStart;
        result = 31 * result + lineEnd;
        result = 31 * result + columnStart;
        result = 31 * result + columnEnd;
        return result;
    }

    /**
     * Creates a new instance of {@link Issue} using the specified properties.
     *
     * @param fileName
     *         the name of the file that contains this issue
     * @param lineStart
     *         the first line of this issue (lines start at 1; 0 indicates the whole file)
     * @param lineEnd
     *         the last line of this issue (lines start at 1)
     * @param columnStart
     *         the first column of this issue (columns start at 1, 0 indicates the whole line)
     * @param columnEnd
     *         the last column of this issue (columns start at 1)
     * @param category
     *         the category of this issue (depends on the available categories of the static analysis tool)
     * @param type
     *         the type of this issue (depends on the available types of the static analysis tool)
     * @param packageName
     *         the name of the package (or name space) that contains this issue
     * @param moduleName
     *         the name of the moduleName (or project) that contains this issue
     * @param priority
     *         the priority of this issue
     * @param message
     *         the detail message of this issue
     * @param description
     *         the description for this issue
     * @param origin
     *         the ID of the tool that did report this issue
<<<<<<< HEAD
     */
    @SuppressWarnings("ParameterNumber")
    Issue(@CheckForNull final String fileName,
=======
     * @param fingerprint
     *         the finger print for this issue
     */
    @SuppressWarnings("ParameterNumber")
    protected Issue(@CheckForNull final String fileName,
>>>>>>> f123f079
            final int lineStart, final int lineEnd, final int columnStart, final int columnEnd,
            @CheckForNull final String category, @CheckForNull final String type,
            @CheckForNull final String packageName, @CheckForNull final String moduleName,
            @CheckForNull final Priority priority,
            @CheckForNull final String message, @CheckForNull final String description,
<<<<<<< HEAD
            @CheckForNull final String origin) {
=======
            @CheckForNull final String origin, @CheckForNull final String fingerprint) {
        this(fileName, lineStart, lineEnd, columnStart, columnEnd, category, type,
                packageName, moduleName, priority, message, description, origin, fingerprint, UUID.randomUUID());
    }

    private Issue(@CheckForNull final String fileName,
            final int lineStart, final int lineEnd, final int columnStart, final int columnEnd,
            @CheckForNull final String category, @CheckForNull final String type,
            @CheckForNull final String packageName, @CheckForNull final String moduleName,
            @CheckForNull final Priority priority,
            @CheckForNull final String message, @CheckForNull final String description,
            @CheckForNull final String origin, @CheckForNull final String fingerprint,
            final UUID id) {
>>>>>>> f123f079
        this.fileName = defaultString(StringUtils.replace(StringUtils.strip(fileName), "\\", "/"));

        this.lineStart = defaultInteger(lineStart);
        this.lineEnd = lineEnd == 0 ? lineStart : defaultInteger(lineEnd);
        this.columnStart = defaultInteger(columnStart);
        this.columnEnd = columnEnd == 0 ? columnStart : defaultInteger(columnEnd);

        this.category = StringUtils.defaultString(category);
        this.type = defaultString(type);

        this.packageName = defaultString(packageName);
        this.moduleName = defaultString(moduleName);

        this.priority = ObjectUtils.defaultIfNull(priority, Priority.NORMAL);
        this.message = StringUtils.stripToEmpty(message);
        this.description = StringUtils.stripToEmpty(description);

        this.origin = StringUtils.stripToEmpty(origin);
<<<<<<< HEAD

        uuid = UUID.randomUUID();
    }
=======
>>>>>>> f123f079

        this.fingerprint = defaultString(fingerprint);

        this.id = id;
    }

    private int defaultInteger(final int integer) {
        return integer < 0 ? 0 : integer;
    }

    private String defaultString(@CheckForNull final String string) {
        return StringUtils.defaultIfEmpty(string, UNDEFINED);
    }

    /**
     * Returns the unique ID of this issue.
     *
     * @return the unique ID
     */
    public final UUID getId() {
        return id;
    }

    /**
     * Returns the name of the file that contains this issue.
     *
     * @return the name of the file that contains this issue
     */
    public String getFileName() {
        return fileName;
    }

    /**
     * Returns the category of this issue (depends on the available categories of the static analysis tool). Examples
     * for categories are "Deprecation", "Design", or "JavaDoc".
     *
     * @return the category
     */
    public String getCategory() {
        return category;
    }

    /**
     * Returns the type of this issue (depends on the available types of the static analysis tool). The type typically
     * is the associated rule of the static analysis tool that reported this issue.
     *
     * @return the type
     */
    public String getType() {
        return type;
    }

    /**
     * Returns the priority of this issue.
     *
     * @return the priority
     */
    public Priority getPriority() {
        return priority;
    }

    /**
     * Returns the detailed message for this issue.
     *
     * @return the message
     */
    public String getMessage() {
        return message;
    }

    /**
     * Returns an additional description for this issue. Static analysis tools might provide some additional information
     * about this issue. This description may contain valid HTML.
     *
     * @return the description
     */
    public String getDescription() {
        return description;
    }

    /**
     * Returns the first line of this issue (lines start at 1; 0 indicates the whole file).
     *
     * @return the first line
     */
    public int getLineStart() {
        return lineStart;
    }

    /**
     * Returns the last line of this issue (lines start at 1).
     *
     * @return the last line
     */
    public int getLineEnd() {
        return lineEnd;
    }

    /**
     * Returns the first column of this issue (columns start at 1, 0 indicates the whole line).
     *
     * @return the first column
     */
    public int getColumnStart() {
        return columnStart;
    }

    /**
     * Returns the last column of this issue (columns start at 1).
     *
     * @return the last column
     */
    public int getColumnEnd() {
        return columnEnd;
    }

    /**
     * Returns the name of the package or name space (or similar concept) that contains this issue.
     *
     * @return the package name
     */
    public String getPackageName() {
        return packageName;
    }

    /**
     * Returns the name of the module or project (or similar concept) that contains this issue.
     *
     * @return the module
     */
    public String getModuleName() {
        return moduleName;
    }

    /**
     * Returns the ID of the tool that did report this issue.
     *
     * @return the origin
     */
    public String getOrigin() {
        return origin;
    }

    /**
     * Returns the finger print for this issue. Used to decide if two issues are equal even if the equals method returns
     * {@code false} since some of the properties differ due to code refactorings. The fingerprint is created by
     * analyzing the content of the affected file.
     *
     * @return the fingerprint of this issue
     */
    // TODO: should the fingerprint be part of equals/hashcode?
    public String getFingerprint() {
<<<<<<< HEAD
        return defaultString(fingerprint);
    }

    /**
     * Sets the finger print for this issue.
     *
     * @param fingerprint
     *         the fingerprint for this issue
     *
     * @see #getFingerprint()
     */
    public void setFingerprint(final String fingerprint) {
        this.fingerprint = fingerprint;
=======
        return fingerprint;
>>>>>>> f123f079
    }

    @Override
    public String toString() {
        return String.format("%s(%d,%d): %s: %s: %s", fileName, lineStart, columnStart, type, category, message);
    }

<<<<<<< HEAD
=======
    @Override
    public boolean equals(final Object o) {
        if (this == o) {
            return true;
        }
        if (o == null || getClass() != o.getClass()) {
            return false;
        }

        Issue issue = (Issue) o;

        if (lineStart != issue.lineStart) {
            return false;
        }
        if (lineEnd != issue.lineEnd) {
            return false;
        }
        if (columnStart != issue.columnStart) {
            return false;
        }
        if (columnEnd != issue.columnEnd) {
            return false;
        }
        if (!fileName.equals(issue.fileName)) {
            return false;
        }
        if (!category.equals(issue.category)) {
            return false;
        }
        if (!type.equals(issue.type)) {
            return false;
        }
        if (priority != issue.priority) {
            return false;
        }
        if (!message.equals(issue.message)) {
            return false;
        }
        if (!description.equals(issue.description)) {
            return false;
        }
        if (!packageName.equals(issue.packageName)) {
            return false;
        }
        if (!moduleName.equals(issue.moduleName)) {
            return false;
        }
        return origin.equals(issue.origin);
    }

    @Override
    public int hashCode() {
        int result = fileName.hashCode();
        result = 31 * result + category.hashCode();
        result = 31 * result + type.hashCode();
        result = 31 * result + priority.hashCode();
        result = 31 * result + message.hashCode();
        result = 31 * result + description.hashCode();
        result = 31 * result + packageName.hashCode();
        result = 31 * result + moduleName.hashCode();
        result = 31 * result + origin.hashCode();
        result = 31 * result + lineStart;
        result = 31 * result + lineEnd;
        result = 31 * result + columnStart;
        result = 31 * result + columnEnd;
        return result;
    }
>>>>>>> f123f079
}<|MERGE_RESOLUTION|>--- conflicted
+++ resolved
@@ -46,74 +46,6 @@
 
     public Issue(final Issue copy) {
         this(copy, UUID.randomUUID());
-    }
-
-    @Override
-    public boolean equals(final Object o) {
-        if (this == o) {
-            return true;
-        }
-        if (o == null || getClass() != o.getClass()) {
-            return false;
-        }
-
-        Issue issue = (Issue) o;
-
-        if (lineStart != issue.lineStart) {
-            return false;
-        }
-        if (lineEnd != issue.lineEnd) {
-            return false;
-        }
-        if (columnStart != issue.columnStart) {
-            return false;
-        }
-        if (columnEnd != issue.columnEnd) {
-            return false;
-        }
-        if (!fileName.equals(issue.fileName)) {
-            return false;
-        }
-        if (!category.equals(issue.category)) {
-            return false;
-        }
-        if (!type.equals(issue.type)) {
-            return false;
-        }
-        if (priority != issue.priority) {
-            return false;
-        }
-        if (!message.equals(issue.message)) {
-            return false;
-        }
-        if (!description.equals(issue.description)) {
-            return false;
-        }
-        if (!packageName.equals(issue.packageName)) {
-            return false;
-        }
-        if (!moduleName.equals(issue.moduleName)) {
-            return false;
-        }
-        return origin.equals(issue.origin);
-    }
-
-    @Override
-    public int hashCode() {
-        int result = fileName.hashCode();
-        result = 31 * result + category.hashCode();
-        result = 31 * result + type.hashCode();
-        result = 31 * result + priority.hashCode();
-        result = 31 * result + message.hashCode();
-        result = 31 * result + description.hashCode();
-        result = 31 * result + packageName.hashCode();
-        result = 31 * result + moduleName.hashCode();
-        result = 31 * result + origin.hashCode();
-        result = 31 * result + lineStart;
-        result = 31 * result + lineEnd;
-        result = 31 * result + columnStart;
-        result = 31 * result + columnEnd;
-        return result;
     }
 
     /**
@@ -145,25 +77,16 @@
      *         the description for this issue
      * @param origin
      *         the ID of the tool that did report this issue
-<<<<<<< HEAD
-     */
-    @SuppressWarnings("ParameterNumber")
-    Issue(@CheckForNull final String fileName,
-=======
      * @param fingerprint
      *         the finger print for this issue
      */
     @SuppressWarnings("ParameterNumber")
     protected Issue(@CheckForNull final String fileName,
->>>>>>> f123f079
             final int lineStart, final int lineEnd, final int columnStart, final int columnEnd,
             @CheckForNull final String category, @CheckForNull final String type,
             @CheckForNull final String packageName, @CheckForNull final String moduleName,
             @CheckForNull final Priority priority,
             @CheckForNull final String message, @CheckForNull final String description,
-<<<<<<< HEAD
-            @CheckForNull final String origin) {
-=======
             @CheckForNull final String origin, @CheckForNull final String fingerprint) {
         this(fileName, lineStart, lineEnd, columnStart, columnEnd, category, type,
                 packageName, moduleName, priority, message, description, origin, fingerprint, UUID.randomUUID());
@@ -177,7 +100,6 @@
             @CheckForNull final String message, @CheckForNull final String description,
             @CheckForNull final String origin, @CheckForNull final String fingerprint,
             final UUID id) {
->>>>>>> f123f079
         this.fileName = defaultString(StringUtils.replace(StringUtils.strip(fileName), "\\", "/"));
 
         this.lineStart = defaultInteger(lineStart);
@@ -196,12 +118,6 @@
         this.description = StringUtils.stripToEmpty(description);
 
         this.origin = StringUtils.stripToEmpty(origin);
-<<<<<<< HEAD
-
-        uuid = UUID.randomUUID();
-    }
-=======
->>>>>>> f123f079
 
         this.fingerprint = defaultString(fingerprint);
 
@@ -354,23 +270,7 @@
      */
     // TODO: should the fingerprint be part of equals/hashcode?
     public String getFingerprint() {
-<<<<<<< HEAD
-        return defaultString(fingerprint);
-    }
-
-    /**
-     * Sets the finger print for this issue.
-     *
-     * @param fingerprint
-     *         the fingerprint for this issue
-     *
-     * @see #getFingerprint()
-     */
-    public void setFingerprint(final String fingerprint) {
-        this.fingerprint = fingerprint;
-=======
         return fingerprint;
->>>>>>> f123f079
     }
 
     @Override
@@ -378,8 +278,6 @@
         return String.format("%s(%d,%d): %s: %s: %s", fileName, lineStart, columnStart, type, category, message);
     }
 
-<<<<<<< HEAD
-=======
     @Override
     public boolean equals(final Object o) {
         if (this == o) {
@@ -447,5 +345,4 @@
         result = 31 * result + columnEnd;
         return result;
     }
->>>>>>> f123f079
 }