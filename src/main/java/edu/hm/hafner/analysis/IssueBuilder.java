--- conflicted
+++ resolved
@@ -17,21 +17,6 @@
  */
 @SuppressWarnings({"InstanceVariableMayNotBeInitialized", "JavaDocMethod"})
 public class IssueBuilder {
-<<<<<<< HEAD
-    private String fileName;
-    private int lineStart = 0;
-    private int lineEnd = 0;
-    private int columnStart = 0;
-    private int columnEnd = 0;
-    private String category;
-    private String type;
-    private Priority priority;
-    private String message;
-    private String description;
-    private String packageName;
-    private String moduleName;
-    private String origin;
-=======
     protected String fileName;
     protected int lineStart = 0;
     protected int lineEnd = 0;
@@ -51,7 +36,6 @@
         this.fingerprint = fingerprint;
         return this;
     }
->>>>>>> f123f079
 
     public IssueBuilder setFileName(final String fileName) {
         this.fileName = fileName;
@@ -140,10 +124,7 @@
         packageName = copy.getPackageName();
         moduleName = copy.getModuleName();
         origin = copy.getOrigin();
-<<<<<<< HEAD
-=======
         fingerprint = copy.getFingerprint();
->>>>>>> f123f079
 
         return this;
     }
@@ -155,10 +136,6 @@
      */
     public Issue build() {
         return new Issue(fileName, lineStart, lineEnd, columnStart, columnEnd, category, type,
-<<<<<<< HEAD
-                packageName, moduleName, priority, message, description, origin);
-=======
                 packageName, moduleName, priority, message, description, origin, fingerprint);
->>>>>>> f123f079
     }
 }