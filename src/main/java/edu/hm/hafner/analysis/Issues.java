package edu.hm.hafner.analysis;

<<<<<<< HEAD
=======
import javax.annotation.Nonnull;
>>>>>>> f123f079
import java.io.Serializable;
import java.util.ArrayList;
import java.util.Collection;
import java.util.Iterator;
import java.util.LinkedHashSet;
import java.util.List;
import java.util.Map;
<<<<<<< HEAD
import java.util.SortedSet;
=======
import java.util.Set;
import java.util.Spliterator;
import java.util.Spliterators;
>>>>>>> f123f079
import java.util.UUID;
import java.util.function.Function;
import java.util.function.Predicate;
import java.util.stream.Stream;
<<<<<<< HEAD

import org.apache.commons.lang3.StringUtils;
=======
import java.util.stream.StreamSupport;
>>>>>>> f123f079

import org.eclipse.collections.api.list.ImmutableList;
import org.eclipse.collections.api.set.ImmutableSet;
import org.eclipse.collections.api.set.sorted.ImmutableSortedSet;
import org.eclipse.collections.impl.collector.Collectors2;
import org.eclipse.collections.impl.factory.Lists;

import edu.hm.hafner.util.Ensure;
import edu.hm.hafner.util.NoSuchElementException;
import static java.util.stream.Collectors.*;

/**
 * A set of {@link Issue issues}: it contains no duplicate elements, i.e. it models the mathematical <i>set</i>
 * abstraction. Furthermore, this set of issues provides a <i>total ordering</i> on its elements. I.e., the issues in
 * this set are ordered by their index in this set: the first added issue is at position 0, the second added issues is
 * at position 1, and so on. <p> Additionally, this set of issues provides methods to find and filter issues based on
 * different properties. In order to create issues use the provided {@link IssueBuilder builder} class. </p>
 *
 * @param <T>
 *         type of the issues
 *
 * @author Ullrich Hafner
 */
<<<<<<< HEAD
// TODO: findByProperty with hardcoded properties?
public class Issues implements Iterable<Issue>, Serializable {
    private final List<Issue> elements = new ArrayList<>();
    private final StringBuilder logMessages = new StringBuilder();
    private final int[] sizeOfPriority = new int[Priority.values().length];
    private String path;
    private String moduleName;

    /**
     * Returns a new issues container. Appends all of the issues in the specified array to the end of this container.
     * The order of the issues in the individual containers is preserved.
     *
     * @param issues the issues to merge
     */
    public static Issues merge(final Issues... issues) {
        Issues merged = new Issues();
        merged.addAll(issues);
        return merged;
    }

    public Issues(final String path) {
        this.path = path;
    }

    public Issues() {
        this(StringUtils.EMPTY);
    }

    public Issues(final Collection<? extends Issue> issues) {
        addAll(issues);
=======
public class Issues<T extends Issue> implements Iterable<T>, Serializable {
    private final Set<T> elements = new LinkedHashSet<>();
    private final int[] sizeOfPriority = new int[Priority.values().length];
    private final List<String> logMessages = new ArrayList<>();

    private int sizeOfDuplicates = 0;

    /**
     * Creates and returns a new set of issues that contains all issues of the specified {@link Issues} instances. The
     * issues of the specified array element are appended to the end of this container. The order of the issues in the
     * individual containers is preserved.
     *
     * @param issues
     *         the issues to merge
     * @param <T>
     *         type of the issues
     *
     * @return all issues
     */
    @SafeVarargs
    public static <T extends Issue> Issues<T> merge(final Issues<T>... issues) {
        Issues<T> merged = new Issues<>();
        for (Issues<T> issue : issues) {
            merged.addAll(issue);
        }
        return merged;
    }

    /**
     * Returns a predicate that checks if the package name of an issue is equal to the specified package name.
     *
     * @param packageName
     *         the package name to match
     *
     * @return the predicate
     */
    public static Predicate<Issue> byPackageName(final String packageName) {
        return issue -> issue.getPackageName().equals(packageName);
    }

    /**
     * Returns a predicate that checks if the file name of an issue is equal to the specified file name.
     *
     * @param fileName
     *         the package name to match
     *
     * @return the predicate
     */
    public static Predicate<Issue> byFileName(final String fileName) {
        return issue -> issue.getFileName().equals(fileName);
    }

    /**
     * Creates a new empty instance of {@link Issues}.
     */
    public Issues() {
        // no elements to add
    }

    /**
     * Creates a new instance of {@link Issues} that will be initialized with the specified collection of {@link Issue}
     * instances.
     *
     * @param issues
     *         the initial set of issues for this instance
     */
    public Issues(final Collection<? extends T> issues) {
        for (T issue : issues) {
            add(issue);
        }
    }

    /**
     * Creates a new instance of {@link Issues} that will be initialized with the specified collection of {@link Issue}
     * instances.
     *
     * @param issues
     *         the initial set of issues for this instance
     */
    public Issues(final Stream<? extends T> issues) {
        issues.forEach(issue -> add(issue));
>>>>>>> f123f079
    }

    /**
     * Appends the specified element to the end of this container.
     *
     * @param issue
     *         the issue to append
     * @param additionalIssues
     *         the additional issue to append
     *
     * @return {@code true} if this set did not already contain one of the specified issues, {@code false} if a
     *         duplicate has been dropped
     */
    @SafeVarargs
    public final boolean add(final T issue, final T... additionalIssues) {
        boolean hasNoDuplicate = add(issue);
        for (T additional : additionalIssues) {
            hasNoDuplicate &= add(additional);
        }
        return hasNoDuplicate;
    }

    private boolean add(final T issue) {
        if (elements.contains(issue)) {
            sizeOfDuplicates++;
            return false;
        }
        elements.add(issue);
        sizeOfPriority[issue.getPriority().ordinal()]++;

        return true;
    }

    /**
     * Appends all of the elements in the specified collection to the end of this container, in the order that they are
     * returned by the specified collection's iterator.
     *
     * @param issues
     *         the issues to append
     *
     * @return {@code true} if this set did not already contain one of the specified issues, {@code false} if a
     *         duplicate has been dropped
     */
    public boolean addAll(final Collection<? extends T> issues) {
        boolean hasNoDuplicate = true;
        for (T issue : issues) {
            hasNoDuplicate &= add(issue);
        }
        return hasNoDuplicate;
    }

<<<<<<< HEAD
    /**
     * Appends all of the elements in the specified array of issues to the end of this container, in the order that they
     * are returned by the specified collection's iterator.
     *
     * @param issues the issues to append
     */
    public void addAll(final Issues... issues) {
        Ensure.that(issues).isNotEmpty();

        for (Issues container : issues) {
            addAll(container.elements);
        }
    }

=======
>>>>>>> f123f079
    /**
     * Appends all of the elements in the specified array of issues to the end of this container, in the order that they
     * are returned by the specified collection's iterator.
     *
     * @param issues
     *         the issues to append
     * @param additionalIssues
     *         the additional issue to append
     *
     * @return {@code true} if this set did not already contain one of the specified issues, {@code false} if a
     *         duplicate has been dropped
     */
    @SafeVarargs
    public final boolean addAll(final Issues<T> issues, final Issues<T>... additionalIssues) {
        boolean hasNoDuplicate = addAll(issues.elements);
        for (Issues<T> other : additionalIssues) {
            hasNoDuplicate &= addAll(other.elements);
        }
        return hasNoDuplicate;
    }

    /**
     * Removes the issue with the specified ID. Note that the number of reported duplicates is not affected by calling
     * this method.
     *
     * @param id
     *         the ID of the issue
     *
     * @throws NoSuchElementException
     *         if there is no such issue found
     */
    public void remove(final UUID id) {
        for (T element : elements) {
            if (element.getId().equals(id)) {
                elements.remove(element);
                return;
            }
        }
        throw new NoSuchElementException("No issue found with id %s.", id);
    }

    /**
     * Returns the issue with the specified ID.
     *
     * @param id
     *         the ID of the issue
     *
     * @return the found issue
     * @throws NoSuchElementException
     *         if there is no such issue found
     */
    public T findById(final UUID id) {
        for (T issue : elements) {
            if (issue.getId().equals(id)) {
                return issue;
            }
        }
        throw new NoSuchElementException("No issue found with id %s.", id);
    }

    /**
     * Finds all issues that match the specified criterion.
     *
     * @param criterion
     *         the filter criterion
     *
     * @return the found issues
     */
<<<<<<< HEAD
    public ImmutableList<Issue> findByProperty(final Predicate<? super Issue> criterion) {
        return filterElements(criterion).collect(collectingAndThen(toList(), ImmutableList::copyOf));
    }

    /**
     * Finds all issues that match the specified criterion.
     *
     * @param criterion the filter criterion
     * @return the found issues
     */
    public Issues filter(final Predicate<? super Issue> criterion) {
        return new Issues(filterElements(criterion).collect(toList()));
    }

    private Stream<Issue> filterElements(final Predicate<? super Issue> criterion) {
        return elements.stream().filter(criterion);
=======
    public ImmutableSet<T> findByProperty(final Predicate<? super T> criterion) {
        return filterElements(criterion).collect(Collectors2.toImmutableSet());
>>>>>>> f123f079
    }

    /**
     * Finds all issues that match the specified criterion.
     *
     * @param criterion
     *         the filter criterion
     *
     * @return the found issues
     */
    public Issues<T> filter(final Predicate<? super T> criterion) {
        return new Issues<>(filterElements(criterion).collect(toList()));
    }

    private Stream<T> filterElements(final Predicate<? super T> criterion) {
        return elements.stream().filter(criterion);
    }

    @Nonnull
    @Override
    public Iterator<T> iterator() {
        return elements.iterator();
    }

    public Stream<Issue> stream() {
        return StreamSupport.stream(Spliterators.spliterator(iterator(), 0L, Spliterator.NONNULL),false);
    }

    /**
     * Returns the number of issues in this container.
     *
     * @return total number of issues
     */
    public int size() {
        return elements.size();
    }

    /**
     * Returns whether this container is empty.
     *
     * @return {@code true} if this container is empty, {@code false} otherwise
     * @see #isNotEmpty()
     */
    public boolean isEmpty() {
        return size() == 0;
    }

    /**
     * Returns whether this container is not empty.
     *
     * @return {@code true} if this container is not empty, {@code false} otherwise
     * @see #isEmpty()
     */
    public boolean isNotEmpty() {
        return !isEmpty();
    }

    /**
     * Returns the number of issues in this container.
     *
     * @return total number of issues
     */
    public int getSize() {
        return size();
    }

    /**
<<<<<<< HEAD
     * Returns the number of issues of the specified priority.
     *
     * @param priority the priority of the issues
=======
     * Returns the number of duplicates. Every issue that has been added to this container, but already is part of this
     * container (based on {@link #equals(Object)}) is counted as a duplicate. Duplicates are not stored in this
     * container.
     *
     * @return total number of duplicates
     */
    public int getDuplicatesSize() {
        return sizeOfDuplicates;
    }

    /**
     * Returns the number of issues of the specified priority.
     *
     * @param priority
     *         the priority of the issues
     *
>>>>>>> f123f079
     * @return total number of issues
     */
    public int getSizeOf(final Priority priority) {
        return sizeOfPriority[priority.ordinal()];
    }

    /**
     * Returns the number of issues of the specified priority.
     *
<<<<<<< HEAD
     * @param priority the priority of the issues
=======
     * @param priority
     *         the priority of the issues
     *
>>>>>>> f123f079
     * @return total number of issues
     */
    public int sizeOf(final Priority priority) {
        return getSizeOf(priority);
    }

    /**
     * Returns the number of high priority issues in this container.
     *
     * @return total number of high priority issues
     */
    public int getHighPrioritySize() {
        return getSizeOf(Priority.HIGH);
    }

    /**
     * Returns the number of normal priority issues in this container.
     *
     * @return total number of normal priority issues
     */
    public int getNormalPrioritySize() {
        return getSizeOf(Priority.NORMAL);
    }

    /**
     * Returns the number of low priority issues in this container.
     *
     * @return total number of low priority of issues
     */
    public int getLowPrioritySize() {
        return getSizeOf(Priority.LOW);
    }

    /**
     * Returns the issue with the specified index.
     *
     * @param index
     *         the index
     *
     * @return the issue at the specified index
     * @throws IndexOutOfBoundsException
     *         if there is no element for the given index
     */
    public T get(final int index) {
        if (index < 0 || index >= size()) {
            throw new IndexOutOfBoundsException("No such index " + index + " in " + toString());
        }
        Iterator<T> all = elements.iterator();
        for (int i = 0; i < index; i++) {
            all.next(); // skip this element
        }
        return all.next();
    }

    @Override
    public String toString() {
        return String.format("%d issues", size());
    }

    /**
     * Returns the affected modules for all issues of this container.
     *
     * @return the affected modules
     */
<<<<<<< HEAD
    public SortedSet<String> getModules() {
=======
    public ImmutableSortedSet<String> getModules() {
>>>>>>> f123f079
        return getProperties(issue -> issue.getModuleName());
    }

    /**
     * Returns the affected packages for all issues of this container.
     *
     * @return the affected packages
     */
<<<<<<< HEAD
    public SortedSet<String> getPackages() {
=======
    public ImmutableSortedSet<String> getPackages() {
>>>>>>> f123f079
        return getProperties(issue -> issue.getPackageName());
    }

    /**
     * Returns the affected files for all issues of this container.
     *
     * @return the affected files
     */
    public ImmutableSortedSet<String> getFiles() {
        return getProperties(issue -> issue.getFileName());
    }

    /**
     * Returns the used categories for all issues of this container.
     *
     * @return the used categories
     */
<<<<<<< HEAD
    public SortedSet<String> getCategories() {
        return getProperties(issue -> issue.getCategory());
    }

    /**
     * Returns the used types for all issues of this container.
     *
     * @return the used types
     */
    public SortedSet<String> getTypes() {
        return getProperties(issue -> issue.getType());
    }

    /**
     * Returns the names of the tools that did report the issues of this container.
     *
     * @return the tools
     */
    public SortedSet<String> getToolNames() {
        return getProperties(issue -> issue.getOrigin());
=======
    public ImmutableSortedSet<String> getCategories() {
        return getProperties(issue -> issue.getCategory());
>>>>>>> f123f079
    }

    /**
     * Returns the used types for all issues of this container.
     *
     * @return the used types
     */
    public ImmutableSortedSet<String> getTypes() {
        return getProperties(issue -> issue.getType());
    }

    /**
     * Returns the names of the tools that did report the issues of this container.
     *
     * @return the tools
     */
    public ImmutableSortedSet<String> getToolNames() {
        return getProperties(issue -> issue.getOrigin());
    }

    /**
     * Returns the different values for a given property for all issues of this container.
     *
     * @param propertiesMapper
     *         the properties mapper that selects the property
     *
     * @return the set of different values
     * @see #getFiles()
     */
<<<<<<< HEAD
    public <R> SortedSet<R> getProperties(final Function<? super Issue, ? extends R> propertiesMapper) {
        return elements.stream().map(propertiesMapper)
                       .collect(collectingAndThen(toSet(), ImmutableSortedSet::copyOf));
    }

    public Map<String, Integer> getPropertyCount(final Function<? super Issue, ? extends String> propertiesMapper) {
=======
    public ImmutableSortedSet<String> getProperties(final Function<? super T, String> propertiesMapper) {
        return elements.stream().map(propertiesMapper).collect(Collectors2.toImmutableSortedSet());
    }

    /**
     * Returns the number of occurrences for every existing value of a given property for all issues of this container.
     *
     * @param propertiesMapper
     *         the properties mapper that selects the property to evaluate
     *
     * @return a mapping of: property value -> number of issues for that value
     * @see #getProperties(Function)
     */
    public Map<String, Integer> getPropertyCount(final Function<? super T, String> propertiesMapper) {
>>>>>>> f123f079
        return elements.stream().collect(groupingBy(propertiesMapper, reducing(0, e -> 1, Integer::sum)));
    }

    /**
     * Returns a shallow copy of this issue container.
     *
     * @return a new issue container that contains the same elements in the same order
     */
    public Issues<T> copy() {
        Issues<T> copied = new Issues<>();
        copied.addAll(elements);
        return copied;
    }

    /**
<<<<<<< HEAD
     * Sets the absolute path for all affected files to the specified value.
     *
     * @param path the path
     */
    public void setPath(final String path) {
        this.path = path;
        // TODO: issue property? Or is this better suited in the AbsoluteFileNamesMapper
    }

    public void setModuleName(final String moduleName) {
        this.moduleName = moduleName;
        // TODO: issue property?
    }

    /**
     * Logs the specified message.
     *
     * @param format A <a href="../util/Formatter.html#syntax">format string</a>
     * @param args   Arguments referenced by the format specifiers in the format string.  If there are more arguments
     *               than format specifiers, the extra arguments are ignored.  The number of arguments is variable and
     *               may be zero.
     */
    public void log(final String format, final Object... args) {
        logMessages.append(String.format(format, args));
        logMessages.append('\n');
    }

    public String getLogMessages() {
        return logMessages.toString();
    }

    public Issues withOrigin(final String id) {
        IssueBuilder builder = new IssueBuilder();
        Issues copy = new Issues();
        for (Issue element : elements) {
            copy.add(builder.copy(element).setOrigin(id).build());
        }
        return copy;
=======
     * Logs the specified message. Use this method to log any useful information when composing this set of issues.
     *
     * @param format
     *         A <a href="../util/Formatter.html#syntax">format string</a>
     * @param args
     *         Arguments referenced by the format specifiers in the format string.  If there are more arguments than
     *         format specifiers, the extra arguments are ignored.  The number of arguments is variable and may be
     *         zero.
     *
     * @see #getLogMessages()
     */
    public void log(final String format, final Object... args) {
        logMessages.add(String.format(format, args));
    }

    /**
     * Returns the log messages that have been reported since the creation of this set of issues.
     *
     * @return the log messages
     */
    public ImmutableList<String> getLogMessages() {
        return Lists.immutable.ofAll(logMessages);
>>>>>>> f123f079
    }
}<|MERGE_RESOLUTION|>--- conflicted
+++ resolved
@@ -1,9 +1,6 @@
 package edu.hm.hafner.analysis;
 
-<<<<<<< HEAD
-=======
 import javax.annotation.Nonnull;
->>>>>>> f123f079
 import java.io.Serializable;
 import java.util.ArrayList;
 import java.util.Collection;
@@ -11,23 +8,14 @@
 import java.util.LinkedHashSet;
 import java.util.List;
 import java.util.Map;
-<<<<<<< HEAD
-import java.util.SortedSet;
-=======
 import java.util.Set;
 import java.util.Spliterator;
 import java.util.Spliterators;
->>>>>>> f123f079
 import java.util.UUID;
 import java.util.function.Function;
 import java.util.function.Predicate;
 import java.util.stream.Stream;
-<<<<<<< HEAD
-
-import org.apache.commons.lang3.StringUtils;
-=======
 import java.util.stream.StreamSupport;
->>>>>>> f123f079
 
 import org.eclipse.collections.api.list.ImmutableList;
 import org.eclipse.collections.api.set.ImmutableSet;
@@ -35,7 +23,6 @@
 import org.eclipse.collections.impl.collector.Collectors2;
 import org.eclipse.collections.impl.factory.Lists;
 
-import edu.hm.hafner.util.Ensure;
 import edu.hm.hafner.util.NoSuchElementException;
 import static java.util.stream.Collectors.*;
 
@@ -51,38 +38,6 @@
  *
  * @author Ullrich Hafner
  */
-<<<<<<< HEAD
-// TODO: findByProperty with hardcoded properties?
-public class Issues implements Iterable<Issue>, Serializable {
-    private final List<Issue> elements = new ArrayList<>();
-    private final StringBuilder logMessages = new StringBuilder();
-    private final int[] sizeOfPriority = new int[Priority.values().length];
-    private String path;
-    private String moduleName;
-
-    /**
-     * Returns a new issues container. Appends all of the issues in the specified array to the end of this container.
-     * The order of the issues in the individual containers is preserved.
-     *
-     * @param issues the issues to merge
-     */
-    public static Issues merge(final Issues... issues) {
-        Issues merged = new Issues();
-        merged.addAll(issues);
-        return merged;
-    }
-
-    public Issues(final String path) {
-        this.path = path;
-    }
-
-    public Issues() {
-        this(StringUtils.EMPTY);
-    }
-
-    public Issues(final Collection<? extends Issue> issues) {
-        addAll(issues);
-=======
 public class Issues<T extends Issue> implements Iterable<T>, Serializable {
     private final Set<T> elements = new LinkedHashSet<>();
     private final int[] sizeOfPriority = new int[Priority.values().length];
@@ -164,7 +119,6 @@
      */
     public Issues(final Stream<? extends T> issues) {
         issues.forEach(issue -> add(issue));
->>>>>>> f123f079
     }
 
     /**
@@ -216,23 +170,6 @@
         return hasNoDuplicate;
     }
 
-<<<<<<< HEAD
-    /**
-     * Appends all of the elements in the specified array of issues to the end of this container, in the order that they
-     * are returned by the specified collection's iterator.
-     *
-     * @param issues the issues to append
-     */
-    public void addAll(final Issues... issues) {
-        Ensure.that(issues).isNotEmpty();
-
-        for (Issues container : issues) {
-            addAll(container.elements);
-        }
-    }
-
-=======
->>>>>>> f123f079
     /**
      * Appends all of the elements in the specified array of issues to the end of this container, in the order that they
      * are returned by the specified collection's iterator.
@@ -301,27 +238,8 @@
      *
      * @return the found issues
      */
-<<<<<<< HEAD
-    public ImmutableList<Issue> findByProperty(final Predicate<? super Issue> criterion) {
-        return filterElements(criterion).collect(collectingAndThen(toList(), ImmutableList::copyOf));
-    }
-
-    /**
-     * Finds all issues that match the specified criterion.
-     *
-     * @param criterion the filter criterion
-     * @return the found issues
-     */
-    public Issues filter(final Predicate<? super Issue> criterion) {
-        return new Issues(filterElements(criterion).collect(toList()));
-    }
-
-    private Stream<Issue> filterElements(final Predicate<? super Issue> criterion) {
-        return elements.stream().filter(criterion);
-=======
     public ImmutableSet<T> findByProperty(final Predicate<? super T> criterion) {
         return filterElements(criterion).collect(Collectors2.toImmutableSet());
->>>>>>> f123f079
     }
 
     /**
@@ -389,11 +307,6 @@
     }
 
     /**
-<<<<<<< HEAD
-     * Returns the number of issues of the specified priority.
-     *
-     * @param priority the priority of the issues
-=======
      * Returns the number of duplicates. Every issue that has been added to this container, but already is part of this
      * container (based on {@link #equals(Object)}) is counted as a duplicate. Duplicates are not stored in this
      * container.
@@ -410,7 +323,6 @@
      * @param priority
      *         the priority of the issues
      *
->>>>>>> f123f079
      * @return total number of issues
      */
     public int getSizeOf(final Priority priority) {
@@ -420,13 +332,9 @@
     /**
      * Returns the number of issues of the specified priority.
      *
-<<<<<<< HEAD
-     * @param priority the priority of the issues
-=======
      * @param priority
      *         the priority of the issues
      *
->>>>>>> f123f079
      * @return total number of issues
      */
     public int sizeOf(final Priority priority) {
@@ -491,11 +399,7 @@
      *
      * @return the affected modules
      */
-<<<<<<< HEAD
-    public SortedSet<String> getModules() {
-=======
     public ImmutableSortedSet<String> getModules() {
->>>>>>> f123f079
         return getProperties(issue -> issue.getModuleName());
     }
 
@@ -504,11 +408,7 @@
      *
      * @return the affected packages
      */
-<<<<<<< HEAD
-    public SortedSet<String> getPackages() {
-=======
     public ImmutableSortedSet<String> getPackages() {
->>>>>>> f123f079
         return getProperties(issue -> issue.getPackageName());
     }
 
@@ -526,31 +426,8 @@
      *
      * @return the used categories
      */
-<<<<<<< HEAD
-    public SortedSet<String> getCategories() {
-        return getProperties(issue -> issue.getCategory());
-    }
-
-    /**
-     * Returns the used types for all issues of this container.
-     *
-     * @return the used types
-     */
-    public SortedSet<String> getTypes() {
-        return getProperties(issue -> issue.getType());
-    }
-
-    /**
-     * Returns the names of the tools that did report the issues of this container.
-     *
-     * @return the tools
-     */
-    public SortedSet<String> getToolNames() {
-        return getProperties(issue -> issue.getOrigin());
-=======
     public ImmutableSortedSet<String> getCategories() {
         return getProperties(issue -> issue.getCategory());
->>>>>>> f123f079
     }
 
     /**
@@ -580,14 +457,6 @@
      * @return the set of different values
      * @see #getFiles()
      */
-<<<<<<< HEAD
-    public <R> SortedSet<R> getProperties(final Function<? super Issue, ? extends R> propertiesMapper) {
-        return elements.stream().map(propertiesMapper)
-                       .collect(collectingAndThen(toSet(), ImmutableSortedSet::copyOf));
-    }
-
-    public Map<String, Integer> getPropertyCount(final Function<? super Issue, ? extends String> propertiesMapper) {
-=======
     public ImmutableSortedSet<String> getProperties(final Function<? super T, String> propertiesMapper) {
         return elements.stream().map(propertiesMapper).collect(Collectors2.toImmutableSortedSet());
     }
@@ -602,7 +471,6 @@
      * @see #getProperties(Function)
      */
     public Map<String, Integer> getPropertyCount(final Function<? super T, String> propertiesMapper) {
->>>>>>> f123f079
         return elements.stream().collect(groupingBy(propertiesMapper, reducing(0, e -> 1, Integer::sum)));
     }
 
@@ -618,46 +486,6 @@
     }
 
     /**
-<<<<<<< HEAD
-     * Sets the absolute path for all affected files to the specified value.
-     *
-     * @param path the path
-     */
-    public void setPath(final String path) {
-        this.path = path;
-        // TODO: issue property? Or is this better suited in the AbsoluteFileNamesMapper
-    }
-
-    public void setModuleName(final String moduleName) {
-        this.moduleName = moduleName;
-        // TODO: issue property?
-    }
-
-    /**
-     * Logs the specified message.
-     *
-     * @param format A <a href="../util/Formatter.html#syntax">format string</a>
-     * @param args   Arguments referenced by the format specifiers in the format string.  If there are more arguments
-     *               than format specifiers, the extra arguments are ignored.  The number of arguments is variable and
-     *               may be zero.
-     */
-    public void log(final String format, final Object... args) {
-        logMessages.append(String.format(format, args));
-        logMessages.append('\n');
-    }
-
-    public String getLogMessages() {
-        return logMessages.toString();
-    }
-
-    public Issues withOrigin(final String id) {
-        IssueBuilder builder = new IssueBuilder();
-        Issues copy = new Issues();
-        for (Issue element : elements) {
-            copy.add(builder.copy(element).setOrigin(id).build());
-        }
-        return copy;
-=======
      * Logs the specified message. Use this method to log any useful information when composing this set of issues.
      *
      * @param format
@@ -680,6 +508,5 @@
      */
     public ImmutableList<String> getLogMessages() {
         return Lists.immutable.ofAll(logMessages);
->>>>>>> f123f079
     }
 }