package edu.hm.hafner.analysis.parser;

import java.io.IOException;
import java.util.Arrays;
import java.util.Iterator;

import org.junit.jupiter.api.Test;

import edu.hm.hafner.analysis.AbstractParser;
import edu.hm.hafner.analysis.Issue;
import edu.hm.hafner.analysis.IssueBuilder;
import edu.hm.hafner.analysis.Issues;
import edu.hm.hafner.analysis.Priority;
import edu.hm.hafner.analysis.assertj.SoftAssertions;
import static org.assertj.core.api.Assertions.*;


/**
 * Tests the class {@link JavacParser}.
 */
public class JavacParserTest extends ParserTester {
    private static final String WARNING_TYPE = new JavacParser().getId();

    /**
     * Parses a warning log with two false positives.
     *
     * @throws IOException if the file could not be read
     * @see <a href="http://issues.jenkins-ci.org/browse/JENKINS-14043">Issue 14043</a>
     */
    @Test
    public void issue14043() throws IOException {
<<<<<<< HEAD
        Issues<Issue> warnings = parse("issue14043.txt");

        assertEquals(0, warnings.size());
=======
        Issues warnings = parse("issue14043.txt");
        assertThat(warnings).hasSize(0);
>>>>>>> 18f4e9f7
    }

    /**
     * Parses a warning log with 15 warnings.
     *
     * @throws IOException if the file could not be read
     * @see <a href="http://issues.jenkins-ci.org/browse/JENKINS-12482">Issue 12482</a>
     */
    @Test
    public void issue12482() throws IOException {
        Issues java6 = parse("issue12482-java6.txt");
        assertThat(java6).hasSize(62);

        Issues java7 = parse("issue12482-java7.txt");
        assertThat(java7).hasSize(62);
    }

    @Test
    public void kotlinMavenPlugin() throws IOException {
<<<<<<< HEAD
        Issues<Issue> warnings = parse("kotlin-maven-plugin.txt");
        assertEquals(4, warnings.size());
=======
        Issues warnings = parse("kotlin-maven-plugin.txt");
        assertThat(warnings).hasSize(4);
>>>>>>> 18f4e9f7
    }

    /**
     * Parses a file with two deprecation warnings.
     *
     * @throws IOException if the file could not be read
     */
    @Test
    public void parseDeprecation() throws IOException {
<<<<<<< HEAD
        Issues<Issue> warnings = new JavacParser().parse(openFile());
=======
        Issues warnings = new JavacParser().parse(openFile());
        assertThat(warnings).hasSize(2);
>>>>>>> 18f4e9f7

        SoftAssertions.assertSoftly(softly -> {

            softly.assertThat(warnings.get(1))
                    .hasPriority(Priority.NORMAL)
                    .hasCategory(AbstractParser.DEPRECATION)
                    .hasLineStart(40)
                    .hasLineEnd(40)
                    .hasMessage("org.eclipse.ui.contentassist.ContentAssistHandler in org.eclipse.ui.contentassist has been deprecated")
                    .hasFileName("C:/Build/Results/jobs/ADT-Base/workspace/com.avaloq.adt.ui/src/main/java/com/avaloq/adt/ui/elements/AvaloqDialog.java")
                    .hasColumnStart(36)
                    .hasType(WARNING_TYPE);


        });

    }

    /**
     * Verifies that arrays in deprecated methods are correctly handled.
     *
     * @throws IOException Signals that an I/O exception has occurred.
     */
    @Test
    public void parseArrayInDeprecatedMethod() throws IOException {
<<<<<<< HEAD
        Issues<Issue> warnings = parse("issue5868.txt");
=======
        Issues warnings = parse("issue5868.txt");
        assertThat(warnings).hasSize(1);
>>>>>>> 18f4e9f7

        SoftAssertions.assertSoftly(softly -> {

            softly.assertThat(warnings.get(0))
                    .hasPriority(Priority.NORMAL)
                    .hasCategory("Deprecation")
                    .hasLineStart(14)
                    .hasLineEnd(14)
                    .hasMessage("loadAvailable(java.lang.String,int,int,java.lang.String[]) in my.OtherClass has been deprecated")
                    .hasFileName("D:/path/to/my/Class.java")
                    .hasType(WARNING_TYPE);


        });

    }

    /**
     * Parses parallel pipeline output based on 'javac.txt'
     *
     * @throws IOException Signals that an I/O exception has occurred.
     */
    @Test
    public void parseParallelPipelineOutput() throws IOException {
<<<<<<< HEAD
        Issues<Issue> warnings = parse("javac-parallel-pipeline.txt");

        assertEquals(2, warnings.size());
=======
        Issues warnings = parse("javac-parallel-pipeline.txt");
        assertThat(warnings).hasSize(2);
>>>>>>> 18f4e9f7

        String fileName = "C:/Build/Results/jobs/ADT-Base/workspace/com.avaloq.adt.ui/src/main/java/com/avaloq/adt/ui/elements/AvaloqDialog.java";
        Iterator<Issue> expectedWarnings = Arrays.asList(
                new IssueBuilder().setFileName(fileName).setLineStart(12).setType(WARNING_TYPE).setCategory("Deprecation").setMessage("org.eclipse.jface.contentassist.SubjectControlContentAssistant in org.eclipse.jface.contentassist has been deprecated").build(),
                new IssueBuilder().setFileName(fileName).setLineStart(40).setType(WARNING_TYPE).setCategory("Deprecation").setMessage("org.eclipse.ui.contentassist.ContentAssistHandler in org.eclipse.ui.contentassist has been deprecated").build()
        ).iterator();

        Iterator<Issue> iterator = warnings.iterator();
        while (iterator.hasNext()) {
            assertThat(expectedWarnings.hasNext()).isTrue();

            Issue expectedWarning = expectedWarnings.next();
            final int lineNumber = expectedWarning.getLineStart();
            SoftAssertions.assertSoftly(softly -> {

                softly.assertThat(iterator.next())
                        .hasPriority(expectedWarning.getPriority())
                        .hasCategory(expectedWarning.getCategory())
                        .hasLineStart(lineNumber)
                        .hasLineEnd(lineNumber)
                        .hasMessage(expectedWarning.getMessage())
                        .hasFileName(expectedWarning.getFileName())
                        .hasType(expectedWarning.getType());


            });

        }
    }

    private Issues<Issue> parse(final String fileName) throws IOException {
        return new JavacParser().parse(openFile(fileName));
    }

    @Override
    protected String getWarningsFile() {
        return "javac.txt";
    }
}
<|MERGE_RESOLUTION|>--- conflicted
+++ resolved
@@ -29,14 +29,8 @@
      */
     @Test
     public void issue14043() throws IOException {
-<<<<<<< HEAD
-        Issues<Issue> warnings = parse("issue14043.txt");
-
-        assertEquals(0, warnings.size());
-=======
         Issues warnings = parse("issue14043.txt");
         assertThat(warnings).hasSize(0);
->>>>>>> 18f4e9f7
     }
 
     /**
@@ -56,13 +50,8 @@
 
     @Test
     public void kotlinMavenPlugin() throws IOException {
-<<<<<<< HEAD
-        Issues<Issue> warnings = parse("kotlin-maven-plugin.txt");
-        assertEquals(4, warnings.size());
-=======
         Issues warnings = parse("kotlin-maven-plugin.txt");
         assertThat(warnings).hasSize(4);
->>>>>>> 18f4e9f7
     }
 
     /**
@@ -72,12 +61,8 @@
      */
     @Test
     public void parseDeprecation() throws IOException {
-<<<<<<< HEAD
-        Issues<Issue> warnings = new JavacParser().parse(openFile());
-=======
         Issues warnings = new JavacParser().parse(openFile());
         assertThat(warnings).hasSize(2);
->>>>>>> 18f4e9f7
 
         SoftAssertions.assertSoftly(softly -> {
 
@@ -103,12 +88,8 @@
      */
     @Test
     public void parseArrayInDeprecatedMethod() throws IOException {
-<<<<<<< HEAD
-        Issues<Issue> warnings = parse("issue5868.txt");
-=======
         Issues warnings = parse("issue5868.txt");
         assertThat(warnings).hasSize(1);
->>>>>>> 18f4e9f7
 
         SoftAssertions.assertSoftly(softly -> {
 
@@ -133,14 +114,8 @@
      */
     @Test
     public void parseParallelPipelineOutput() throws IOException {
-<<<<<<< HEAD
-        Issues<Issue> warnings = parse("javac-parallel-pipeline.txt");
-
-        assertEquals(2, warnings.size());
-=======
         Issues warnings = parse("javac-parallel-pipeline.txt");
         assertThat(warnings).hasSize(2);
->>>>>>> 18f4e9f7
 
         String fileName = "C:/Build/Results/jobs/ADT-Base/workspace/com.avaloq.adt.ui/src/main/java/com/avaloq/adt/ui/elements/AvaloqDialog.java";
         Iterator<Issue> expectedWarnings = Arrays.asList(
@@ -171,7 +146,7 @@
         }
     }
 
-    private Issues<Issue> parse(final String fileName) throws IOException {
+    private Issues parse(final String fileName) throws IOException {
         return new JavacParser().parse(openFile(fileName));
     }
 
