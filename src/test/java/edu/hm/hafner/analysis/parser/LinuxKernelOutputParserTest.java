package edu.hm.hafner.analysis.parser;

import java.io.IOException;

import org.junit.jupiter.api.Test;

import edu.hm.hafner.analysis.assertj.SoftAssertions;

import edu.hm.hafner.analysis.Issues;
import edu.hm.hafner.analysis.Priority;
import static edu.hm.hafner.analysis.assertj.IssuesAssert.*;

/**
 * Tests the class {@link LinuxKernelOutputParser}.
 *
 * @author Benedikt Spranger
 */
public class LinuxKernelOutputParserTest extends ParserTester {
    private static final String TYPE = new LinuxKernelOutputParser().getId();

    /**
     * Parse a kernel log file.
     *
     * @throws IOException if the file could not be read
     */
    @Test
    public void testWarningsParser() throws IOException {
<<<<<<< HEAD
        Issues<Issue> warnings = new LinuxKernelOutputParser().parse(openFile());
=======
        Issues warnings = new LinuxKernelOutputParser().parse(openFile());
        assertThat(warnings).hasSize(26);


        SoftAssertions.assertSoftly(softly -> {

            softly.assertThat(warnings.get(0))
                    .hasPriority(Priority.LOW)
                    .hasCategory("Kernel Output")
                    .hasLineStart(0)
                    .hasLineEnd(0)
                    .hasMessage("ACPI: RSDP 0x00000000000F68D0 000014 (v00 BOCHS )")
                    .hasFileName("Nil")
                    .hasType(TYPE);

            softly.assertThat(warnings.get(1))
                    .hasPriority(Priority.LOW)
                    .hasCategory("Kernel Output")
                    .hasLineStart(0)
                    .hasLineEnd(0)
                    .hasMessage("ACPI: RSDT 0x0000000007FE18DC 000030 (v01 BOCHS  BXPCRSDT 00000001 BXPC 00000001)")
                    .hasFileName("Nil")
                    .hasType(TYPE);

            softly.assertThat(warnings.get(2))
                    .hasPriority(Priority.LOW)
                    .hasCategory("Kernel Output")
                    .hasLineStart(0)
                    .hasLineEnd(0)
                    .hasMessage("ACPI: FACP 0x0000000007FE17B8 000074 (v01 BOCHS  BXPCFACP 00000001 BXPC 00000001)")
                    .hasFileName("Nil")
                    .hasType(TYPE);

            softly.assertThat(warnings.get(3))
                    .hasPriority(Priority.LOW)
                    .hasCategory("Kernel Output")
                    .hasLineStart(0)
                    .hasLineEnd(0)
                    .hasMessage("ACPI: DSDT 0x0000000007FE0040 001778 (v01 BOCHS  BXPCDSDT 00000001 BXPC 00000001)")
                    .hasFileName("Nil")
                    .hasType(TYPE);

            softly.assertThat(warnings.get(4))
                    .hasPriority(Priority.LOW)
                    .hasCategory("Kernel Output")
                    .hasLineStart(0)
                    .hasLineEnd(0)
                    .hasMessage("ACPI: FACS 0x0000000007FE0000 000040")
                    .hasFileName("Nil")
                    .hasType(TYPE);

            softly.assertThat(warnings.get(5))
                    .hasPriority(Priority.LOW)
                    .hasCategory("Kernel Output")
                    .hasLineStart(0)
                    .hasLineEnd(0)
                    .hasMessage("ACPI: APIC 0x0000000007FE182C 000078 (v01 BOCHS  BXPCAPIC 00000001 BXPC 00000001)")
                    .hasFileName("Nil")
                    .hasType(TYPE);

            softly.assertThat(warnings.get(6))
                    .hasPriority(Priority.LOW)
                    .hasCategory("Kernel Output")
                    .hasLineStart(0)
                    .hasLineEnd(0)
                    .hasMessage("ACPI: HPET 0x0000000007FE18A4 000038 (v01 BOCHS  BXPCHPET 00000001 BXPC 00000001)")
                    .hasFileName("Nil")
                    .hasType(TYPE);

            softly.assertThat(warnings.get(7))
                    .hasPriority(Priority.LOW)
                    .hasCategory("Kernel Output")
                    .hasLineStart(0)
                    .hasLineEnd(0)
                    .hasMessage("ACPI: 1 ACPI AML tables successfully acquired and loaded")
                    .hasFileName("Nil")
                    .hasType(TYPE);

            softly.assertThat(warnings.get(8))
                    .hasPriority(Priority.LOW)
                    .hasCategory("Kernel Output")
                    .hasLineStart(0)
                    .hasLineEnd(0)
                    .hasMessage("kworker/u2:0 (32) used greatest stack depth: 14256 bytes left")
                    .hasFileName("Nil")
                    .hasType(TYPE);

            softly.assertThat(warnings.get(9))
                    .hasPriority(Priority.LOW)
                    .hasCategory("Kernel Output")
                    .hasLineStart(0)
                    .hasLineEnd(0)
                    .hasMessage("kworker/u2:0 (26) used greatest stack depth: 13920 bytes left")
                    .hasFileName("Nil")
                    .hasType(TYPE);

            softly.assertThat(warnings.get(10))
                    .hasPriority(Priority.LOW)
                    .hasCategory("Kernel Output")
                    .hasLineStart(0)
                    .hasLineEnd(0)
                    .hasMessage("acpi PNP0A03:00: fail to add MMCONFIG information, can't access extended PCI configuration space under this bridge.")
                    .hasFileName("Nil")
                    .hasType(TYPE);

            softly.assertThat(warnings.get(11))
                    .hasPriority(Priority.LOW)
                    .hasCategory("Kernel Output")
                    .hasLineStart(0)
                    .hasLineEnd(0)
                    .hasMessage("ACPI: Enabled 3 GPEs in block 00 to 0F")
                    .hasFileName("Nil")
                    .hasType(TYPE);

            softly.assertThat(warnings.get(12))
                    .hasPriority(Priority.LOW)
                    .hasCategory("Kernel Output")
                    .hasLineStart(0)
                    .hasLineEnd(0)
                    .hasMessage("ACPI: PCI Interrupt Link [LNKC] enabled at IRQ 11")
                    .hasFileName("Nil")
                    .hasType(TYPE);

            softly.assertThat(warnings.get(13))
                    .hasPriority(Priority.LOW)
                    .hasCategory("Kernel Output")
                    .hasLineStart(0)
                    .hasLineEnd(0)
                    .hasMessage("mdev (949) used greatest stack depth: 13888 bytes left")
                    .hasFileName("Nil")
                    .hasType(TYPE);

            softly.assertThat(warnings.get(14))
                    .hasPriority(Priority.LOW)
                    .hasCategory("Kernel Output")
                    .hasLineStart(0)
                    .hasLineEnd(0)
                    .hasMessage("KABOOM: kaboom_init: WARNING")
                    .hasFileName("Nil")
                    .hasType(TYPE);

            softly.assertThat(warnings.get(15))
                    .hasPriority(Priority.NORMAL)
                    .hasCategory("WARNING")
                    .hasLineStart(26)
                    .hasLineEnd(26)
                    .hasMessage("WARNING in kaboom_init()")
                    .hasFileName("/home/bene/work/rtl/test-description/tmp/linux-stable-rt/drivers/misc/kaboom.c")
                    .hasType(TYPE);

            softly.assertThat(warnings.get(16))
                    .hasPriority(Priority.LOW)
                    .hasCategory("Kernel Output")
                    .hasLineStart(0)
                    .hasLineEnd(0)
                    .hasMessage("KABOOM: kaboom_init: ERR")
                    .hasFileName("Nil")
                    .hasType(TYPE);

            softly.assertThat(warnings.get(17))
                    .hasPriority(Priority.LOW)
                    .hasCategory("Kernel Output")
                    .hasLineStart(0)
                    .hasLineEnd(0)
                    .hasMessage("KABOOM: kaboom_init: CRIT")
                    .hasFileName("Nil")
                    .hasType(TYPE);

            softly.assertThat(warnings.get(18))
                    .hasPriority(Priority.LOW)
                    .hasCategory("Kernel Output")
                    .hasLineStart(0)
                    .hasLineEnd(0)
                    .hasMessage("KABOOM: kaboom_init: ALERT")
                    .hasFileName("Nil")
                    .hasType(TYPE);

            softly.assertThat(warnings.get(19))
                    .hasPriority(Priority.LOW)
                    .hasCategory("Kernel Output")
                    .hasLineStart(0)
                    .hasLineEnd(0)
                    .hasMessage("KABOOM: kaboom_init: EMERG")
                    .hasFileName("Nil")
                    .hasType(TYPE);

            softly.assertThat(warnings.get(20))
                    .hasPriority(Priority.HIGH)
                    .hasCategory("BUG")
                    .hasLineStart(39)
                    .hasLineEnd(39)
                    .hasMessage("BUG in ()")
                    .hasFileName("/home/bene/work/rtl/test-description/tmp/linux-stable-rt/drivers/misc/kaboom.c")
                    .hasType(TYPE);

            softly.assertThat(warnings.get(21))
                    .hasPriority(Priority.LOW)
                    .hasCategory("Kernel Output")
                    .hasLineStart(0)
                    .hasLineEnd(0)
                    .hasMessage("sysrq: SysRq : Emergency Sync")
                    .hasFileName("Nil")
                    .hasType(TYPE);

            softly.assertThat(warnings.get(22))
                    .hasPriority(Priority.LOW)
                    .hasCategory("Kernel Output")
                    .hasLineStart(0)
                    .hasLineEnd(0)
                    .hasMessage("sysrq: SysRq : Emergency Remount R/O")
                    .hasFileName("Nil");


        });

>>>>>>> 18f4e9f7

    }

    @Override
    protected String getWarningsFile() {
        return "kernel.log";
    }
}<|MERGE_RESOLUTION|>--- conflicted
+++ resolved
@@ -25,9 +25,6 @@
      */
     @Test
     public void testWarningsParser() throws IOException {
-<<<<<<< HEAD
-        Issues<Issue> warnings = new LinuxKernelOutputParser().parse(openFile());
-=======
         Issues warnings = new LinuxKernelOutputParser().parse(openFile());
         assertThat(warnings).hasSize(26);
 
@@ -243,7 +240,6 @@
 
         });
 
->>>>>>> 18f4e9f7
 
     }
 
