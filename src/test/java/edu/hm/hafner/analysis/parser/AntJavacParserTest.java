--- conflicted
+++ resolved
@@ -32,7 +32,7 @@
     public void testIssue24611() throws IOException {
         InputStream file = AntJavacParser.class.getResourceAsStream("issue24611.txt");
         InputStreamReader reader = new InputStreamReader(new BOMInputStream(file), "UTF8");
-        Issues<Issue> warnings = new AntJavacParser().parse(reader);
+        Issues warnings = new AntJavacParser().parse(reader);
 
         IssuesAssert.assertThat(warnings).hasSize(2);
     }
@@ -45,15 +45,6 @@
      */
     @Test
     public void issue21240() throws IOException {
-<<<<<<< HEAD
-        Issues<Issue> warnings = new AntJavacParser().parse(openFile("issue21240.txt"));
-
-        assertEquals(1, warnings.size());
-        checkWarning(warnings.iterator().next(),
-                0,
-                "Cannot find annotation method 'xxx()' in type 'yyyy': class file for fully.qualified.ClassName not found",
-                "aaa.class", WARNING_TYPE, Priority.NORMAL);
-=======
         Issues warnings = new AntJavacParser().parse(openFile("issue21240.txt"));
         final Issue warning = warnings.iterator().next();
         SoftAssertions softly = new SoftAssertions();
@@ -66,7 +57,6 @@
                 hasMessage("Cannot find annotation method 'xxx()' in type 'yyyy': class file for fully.qualified.ClassName not found").
                 hasFileName("aaa.class");
         softly.assertAll();
->>>>>>> 18f4e9f7
     }
 
     /**
@@ -76,12 +66,8 @@
      */
     @Test
     public void parseDeprecation() throws IOException {
-<<<<<<< HEAD
-        Issues<Issue> warnings = new AntJavacParser().parse(openFile());
-=======
         SoftAssertions softly = new SoftAssertions();
         Issues warnings = new AntJavacParser().parse(openFile());
->>>>>>> 18f4e9f7
 
         softly.assertThat(warnings).hasSize(1);
         softly.assertThat(warnings.get(0)).hasPriority(Priority.NORMAL).
@@ -102,12 +88,8 @@
      */
     @Test
     public void issue2133() throws IOException {
-<<<<<<< HEAD
-        Issues<Issue> warnings = new AntJavacParser().parse(openFile("issue2133.txt"));
-=======
         SoftAssertions softly = new SoftAssertions();
         Issues warnings = new AntJavacParser().parse(openFile("issue2133.txt"));
->>>>>>> 18f4e9f7
 
         softly.assertThat(warnings).hasSize(2);
         softly.assertThat(warnings.get(0)).hasPriority(Priority.NORMAL).
@@ -135,18 +117,6 @@
      */
     @Test
     public void issue4098() throws IOException {
-<<<<<<< HEAD
-        Issues<Issue> warnings = new AntJavacParser().parse(openFile("issue4098.txt"));
-
-        assertEquals(1, warnings.size());
-
-        Iterator<Issue> iterator = warnings.iterator();
-        checkWarning(iterator.next(),
-                0,
-                "bad path element \"C:\\...\\.hudson\\jobs\\...\\log4j.jar\": no such file or directory",
-                "C:/.../.hudson/jobs/.../log4j.jar",
-                WARNING_TYPE, "Path", Priority.NORMAL);
-=======
         Issues warnings = new AntJavacParser().parse(openFile("issue4098.txt"));
         SoftAssertions softly = new SoftAssertions();
 
@@ -159,7 +129,6 @@
                 .hasFileName("C:/.../.hudson/jobs/.../log4j.jar")
                 .hasType(WARNING_TYPE);
         softly.assertAll();
->>>>>>> 18f4e9f7
     }
 
     /**
@@ -170,7 +139,7 @@
      */
     @Test
     public void issue2316() throws IOException {
-        Issues<Issue> warnings = new AntJavacParser().parse(openFile("issue2316.txt"));
+        Issues warnings = new AntJavacParser().parse(openFile("issue2316.txt"));
 
         IssuesAssert.assertThat(warnings).hasSize(20)
                 .hasHighPrioritySize(0)
@@ -185,7 +154,7 @@
      */
     @Test
     public void parseDifferentTaskNames() throws IOException {
-        Issues<Issue> warnings = new AntJavacParser().parse(openFile("taskname.txt"));
+        Issues warnings = new AntJavacParser().parse(openFile("taskname.txt"));
 
        IssuesAssert.assertThat(warnings).hasSize(3);
     }
@@ -197,18 +166,6 @@
      */
     @Test
     public void parseArrayInDeprecatedMethod() throws IOException {
-<<<<<<< HEAD
-        Issues<Issue> warnings = new AntJavacParser().parse(openFile("issue5868.txt"));
-
-        assertEquals(1, warnings.size());
-
-        Iterator<Issue> iterator = warnings.iterator();
-        checkWarning(iterator.next(),
-                225,
-                "loadAvailable(java.lang.String,int,int,java.lang.String[]) in my.OtherClass has been deprecated",
-                "D:/path/to/my/Class.java",
-                WARNING_TYPE, "Deprecation", Priority.NORMAL);
-=======
         Issues warnings = new AntJavacParser().parse(openFile("issue5868.txt"));
         SoftAssertions softly = new SoftAssertions();
 
@@ -221,7 +178,6 @@
                 .hasFileName("D:/path/to/my/Class.java")
                 .hasType(WARNING_TYPE);
         softly.assertAll();
->>>>>>> 18f4e9f7
     }
 
     /**
@@ -234,14 +190,9 @@
     public void parseJapaneseWarnings() throws IOException {
         // force to use windows-31j - the default encoding on Windows Japanese.
         InputStreamReader is = new InputStreamReader(ParserTester.class.getResourceAsStream("ant-javac-japanese.txt"), "windows-31j");
-<<<<<<< HEAD
-        Issues<Issue> warnings = new AntJavacParser().parse(is);
-        assertEquals(1, warnings.size());
-=======
         Issues warnings = new AntJavacParser().parse(is);
 
         IssuesAssert.assertThat(warnings).hasSize(1);
->>>>>>> 18f4e9f7
     }
 
     @Override
