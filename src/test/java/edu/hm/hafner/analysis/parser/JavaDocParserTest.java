--- conflicted
+++ resolved
@@ -26,13 +26,8 @@
      */
     @Test
     public void falseJavaDocPositives() throws IOException {
-<<<<<<< HEAD
-        Issues<Issue> warnings = new JavaDocParser().parse(openFile("all.txt"));
-        assertEquals(8, warnings.size());
-=======
         Issues warnings = new JavaDocParser().parse(openFile("all.txt"));
         assertThat(warnings).hasSize(8);
->>>>>>> 18f4e9f7
     }
 
     /**
@@ -43,7 +38,7 @@
      */
     @Test
     public void issue37975() throws IOException {
-        Issues<Issue> warnings = new JavaDocParser().parse(openFile("issue37975.txt"));
+        Issues warnings = new JavaDocParser().parse(openFile("issue37975.txt"));
 
         assertThat(warnings).hasSize(3);
 
@@ -90,14 +85,9 @@
      */
     @Test
     public void issue32298() throws IOException {
-<<<<<<< HEAD
-        Issues<Issue> warnings = new JavaDocParser().parse(openFile("issue32298.txt"));
-        assertEquals(7, warnings.size());
-=======
         Issues warnings = new JavaDocParser().parse(openFile("issue32298.txt"));
         assertThat(warnings).hasSize(7);
 
->>>>>>> 18f4e9f7
         Iterator<Issue> iterator = warnings.iterator();
         Issue firstIssue = iterator.next();
         SoftAssertions.assertSoftly(softly -> {
@@ -174,12 +164,8 @@
      */
     @Test
     public void parseJavaDocWarnings() throws IOException {
-<<<<<<< HEAD
-        Issues<Issue> warnings = new JavaDocParser().parse(openFile());
-=======
         Issues warnings = new JavaDocParser().parse(openFile());
         assertThat(warnings).hasSize(6);
->>>>>>> 18f4e9f7
 
         SoftAssertions.assertSoftly(softly -> {
             softly.assertThat(warnings.get(0))
@@ -203,7 +189,7 @@
      */
     @Test
     public void issue4576() throws IOException {
-        Issues<Issue> warnings = new JavaDocParser().parse(openFile("issue4576.txt"));
+        Issues warnings = new JavaDocParser().parse(openFile("issue4576.txt"));
 
         assertThat(warnings).hasSize(2);
         SoftAssertions.assertSoftly(softly -> {
@@ -239,14 +225,8 @@
      */
     @Test
     public void issue8630() throws IOException {
-<<<<<<< HEAD
-        Issues<Issue> warnings = new JavaDocParser().parse(openFile("issue8630.txt"));
-
-        assertEquals(0, warnings.size());
-=======
         Issues warnings = new JavaDocParser().parse(openFile("issue8630.txt"));
         assertThat(warnings).hasSize(0);
->>>>>>> 18f4e9f7
     }
 
     /**
@@ -257,7 +237,7 @@
      */
     @Test
     public void issue7718() throws IOException {
-        Issues<Issue> warnings = new JavaDocParser().parse(openFile("issue7718.txt"));
+        Issues warnings = new JavaDocParser().parse(openFile("issue7718.txt"));
 
         assertThat(warnings).hasSize(7);
 
