package edu.hm.hafner.analysis.parser;

import java.io.IOException;
import java.util.Iterator;

import org.junit.jupiter.api.Test;

import edu.hm.hafner.analysis.Issue;
import edu.hm.hafner.analysis.Issues;
import edu.hm.hafner.analysis.Priority;
import edu.hm.hafner.analysis.assertj.SoftAssertions;
import edu.hm.hafner.analysis.assertj.IssuesAssert;

/**
 * Tests the class {@link GnuMakeGccParser}.
 *
 * @author vichak
 */
@SuppressWarnings("NonBooleanMethodNameMayNotStartWithQuestion")
public class GnuMakeGccParserTest extends ParserTester {
    private static final String WARNING_CATEGORY = "Warning";
    private static final String ERROR_CATEGORY = "Error";
    private static final String WARNING_TYPE = new GnuMakeGccParser().getId();
    private static final int NUMBER_OF_TESTS = 15;

    /**
     * Test of createWarning method of class {@link GnuMakeGccParser} No specifc OS is assumed
     *
     * @throws IOException in case of an error
     */
    @Test
    public void testCreateWarning() throws IOException {
<<<<<<< HEAD
        Issues<Issue> warnings = new GnuMakeGccParser().parse(openFile());

        assertEquals(NUMBER_OF_TESTS, warnings.size());
=======
        Issues warnings = new GnuMakeGccParser().parse(openFile());
        IssuesAssert.assertThat(warnings).hasSize(NUMBER_OF_TESTS);
>>>>>>> 18f4e9f7

        Iterator<Issue> iterator = warnings.iterator();

        SoftAssertions softly = new SoftAssertions();

        softly.assertThat(iterator.next())
                .hasPriority(Priority.NORMAL)
                .hasCategory(WARNING_CATEGORY)
                .hasLineStart(451)
                .hasLineEnd(451)
                .hasMessage("'void yyunput(int, char*)' defined but not used")
                .hasFileName("/dir1/testhist.l")
                .hasType(WARNING_TYPE);

        softly.assertThat(iterator.next())
                .hasPriority(Priority.HIGH)
                .hasCategory(ERROR_CATEGORY)
                .hasLineStart(73)
                .hasLineEnd(73)
                .hasMessage("implicit typename is deprecated, please see the documentation for details")
                .hasFileName("/u1/drjohn/bfdist/packages/RegrTest/V00-03-01/RgtAddressLineScan.cc")
                .hasType(WARNING_TYPE);

        softly.assertThat(iterator.next())
                .hasPriority(Priority.HIGH)
                .hasCategory(ERROR_CATEGORY)
                .hasLineStart(4)
                .hasLineEnd(4)
                .hasMessage("foo.h: No such file or directory")
                .hasFileName("/dir1/foo.cc")
                .hasType(WARNING_TYPE);

        softly.assertThat(iterator.next())
                .hasPriority(Priority.NORMAL)
                .hasCategory(WARNING_CATEGORY)
                .hasLineStart(678)
                .hasLineEnd(678)
                .hasMessage("missing initializer for member sigaltstack::ss_sp")
                .hasFileName("/dir1/../../lib/linux-i686/include/boost/test/impl/execution_monitor.ipp")
                .hasType(WARNING_TYPE);

        softly.assertThat(iterator.next())
                .hasPriority(Priority.NORMAL)
                .hasCategory(WARNING_CATEGORY)
                .hasLineStart(678)
                .hasLineEnd(678)
                .hasMessage("missing initializer for member sigaltstack::ss_flags")
                .hasFileName("/dir1/../../lib/linux-i686/include/boost/test/impl/execution_monitor.ipp")
                .hasType(WARNING_TYPE);

        softly.assertThat(iterator.next())
                .hasPriority(Priority.NORMAL)
                .hasCategory(WARNING_CATEGORY)
                .hasLineStart(678)
                .hasLineEnd(678)
                .hasMessage("missing initializer for member sigaltstack::ss_size")
                .hasFileName("/dir1/../../lib/linux-i686/include/boost/test/impl/execution_monitor.ipp")
                .hasType(WARNING_TYPE);

        softly.assertThat(iterator.next())
                .hasPriority(Priority.NORMAL)
                .hasCategory(WARNING_CATEGORY)
                .hasLineStart(52)
                .hasLineEnd(52)
                .hasMessage("large integer implicitly truncated to unsigned type")
                .hasFileName("/dir1/src/test_simple_sgs_message.cxx")
                .hasType(WARNING_TYPE);

        softly.assertThat(iterator.next())
                .hasPriority(Priority.NORMAL)
                .hasCategory(WARNING_CATEGORY)
                .hasLineStart(352)
                .hasLineEnd(352)
                .hasMessage("'s2.mepSector2::lubrications' may be used uninitialized in this function")
                .hasFileName("/dir1/dir2/main/mep.cpp")
                .hasType(WARNING_TYPE);

        softly.assertThat(iterator.next())
                .hasPriority(Priority.NORMAL)
                .hasCategory(WARNING_CATEGORY)
                .hasLineStart(6)
                .hasLineEnd(6)
                .hasMessage("passing 'Test' chooses 'int' over 'unsigned int'")
                .hasFileName("/dir1/dir2/warnings.cc")
                .hasType(WARNING_TYPE);

        softly.assertThat(iterator.next())
                .hasPriority(Priority.NORMAL)
                .hasCategory(WARNING_CATEGORY)
                .hasLineStart(6)
                .hasLineEnd(6)
                .hasMessage("in call to 'std::basic_ostream<_CharT, _Traits>& std::basic_ostream<_CharT, _Traits>::operator<<(int) [with _CharT = char, _Traits = std::char_traits<char>]'")
                .hasFileName("/dir1/dir2/warnings.cc")
                .hasType(WARNING_TYPE);

        softly.assertThat(iterator.next())
                .hasPriority(Priority.NORMAL)
                .hasCategory(WARNING_CATEGORY)
                .hasLineStart(33)
                .hasLineEnd(33)
                .hasMessage("#warning This file includes at least one deprecated or antiquated header which may be removed without further notice at a future date. Please use a non-deprecated interface with equivalent functionality instead. For a listing of replacement headers and interfaces, consult the file backward_warning.h. To disable this warning use -Wno-deprecated.")
                .hasFileName("/usr/include/c++/4.3/backward/backward_warning.h")
                .hasType(WARNING_TYPE);

        softly.assertThat(iterator.next())
                .hasPriority(Priority.HIGH)
                .hasCategory(ERROR_CATEGORY)
                .hasLineStart(8)
                .hasLineEnd(8)
                .hasMessage("'bar' was not declared in this scope")
                .hasFileName("/dir1/dir2/dir3/fo:oo.cpp")
                .hasType(WARNING_TYPE);

        softly.assertThat(iterator.next())
                .hasPriority(Priority.HIGH)
                .hasCategory(ERROR_CATEGORY)
                .hasLineStart(12)
                .hasLineEnd(12)
                .hasMessage("expected ';' before 'return'")
                .hasFileName("/dir1/dir2/dir3/fo:oo.cpp")
                .hasType(WARNING_TYPE);

        softly.assertThat(iterator.next())
                .hasPriority(Priority.NORMAL)
                .hasCategory(WARNING_CATEGORY)
                .hasLineStart(5)
                .hasLineEnd(5)
                .hasMessage("Your code is bad, and you should feel bad!")
                .hasFileName("/dir4/zoidberg.c")
                .hasType(WARNING_TYPE);
        softly.assertAll();
        //Next test is OS-specific, so just skip it
        iterator.next();
        //Place new tests after this line
    }

    /**
     * Checks that the root of the path is not changed on non-windows systems
     *
     * @throws IOException in case of an error
     */
    @Test
    public void checkCorrectPath_NonWindows() throws IOException {
        checkOsSpecificPath("Ubuntu", "/c");
    }

    /**
     * Checks that the root of the path is fixed if it is unix-type while running on windows.
     *
     * @throws IOException in case of an error
     */
    @Test
    public void checkCorrectPath_Windows() throws IOException {
        checkOsSpecificPath("Windows NT", "c:");
    }

    /**
     * Checks that paths of the type "/c/anything" are changed to "c:/anything" on windows but no other OS
     */
    private void checkOsSpecificPath(final String os, final String rootDir) {

<<<<<<< HEAD
        Issues<Issue> warnings = new GnuMakeGccParser(os).parse(openFile());
        Iterator<Issue> iterator = warnings.iterator();
        for (int i = 0; i < 14; i++) //Skip the first 14 warnings, we are only interested in the 15th one
        {
            iterator.next();
        }

        checkWarning(iterator.next(),
                20,
                "I'm warning you! He's got huge, sharp... er... He can leap about.",
                rootDir + "/dir5/grail.cpp",
                WARNING_TYPE, WARNING_CATEGORY, Priority.NORMAL);
=======
        Issues warnings = new GnuMakeGccParser(os).parse(openFile());
        SoftAssertions softly = new SoftAssertions();

        softly.assertThat(warnings.get(14))
                .hasPriority(Priority.NORMAL)
                .hasCategory(WARNING_CATEGORY)
                .hasLineStart(20)
                .hasLineEnd(20)
                .hasMessage("I'm warning you! He's got huge, sharp... er... He can leap about.")
                .hasFileName(rootDir + "/dir5/grail.cpp")
                .hasType(WARNING_TYPE);
        softly.assertAll();
>>>>>>> 18f4e9f7

    }


    @Override
    protected String getWarningsFile() {
        return "gnuMakeGcc.txt";
    }
}<|MERGE_RESOLUTION|>--- conflicted
+++ resolved
@@ -30,14 +30,8 @@
      */
     @Test
     public void testCreateWarning() throws IOException {
-<<<<<<< HEAD
-        Issues<Issue> warnings = new GnuMakeGccParser().parse(openFile());
-
-        assertEquals(NUMBER_OF_TESTS, warnings.size());
-=======
         Issues warnings = new GnuMakeGccParser().parse(openFile());
         IssuesAssert.assertThat(warnings).hasSize(NUMBER_OF_TESTS);
->>>>>>> 18f4e9f7
 
         Iterator<Issue> iterator = warnings.iterator();
 
@@ -199,20 +193,6 @@
      */
     private void checkOsSpecificPath(final String os, final String rootDir) {
 
-<<<<<<< HEAD
-        Issues<Issue> warnings = new GnuMakeGccParser(os).parse(openFile());
-        Iterator<Issue> iterator = warnings.iterator();
-        for (int i = 0; i < 14; i++) //Skip the first 14 warnings, we are only interested in the 15th one
-        {
-            iterator.next();
-        }
-
-        checkWarning(iterator.next(),
-                20,
-                "I'm warning you! He's got huge, sharp... er... He can leap about.",
-                rootDir + "/dir5/grail.cpp",
-                WARNING_TYPE, WARNING_CATEGORY, Priority.NORMAL);
-=======
         Issues warnings = new GnuMakeGccParser(os).parse(openFile());
         SoftAssertions softly = new SoftAssertions();
 
@@ -225,7 +205,6 @@
                 .hasFileName(rootDir + "/dir5/grail.cpp")
                 .hasType(WARNING_TYPE);
         softly.assertAll();
->>>>>>> 18f4e9f7
 
     }
 
