--- conflicted
+++ resolved
@@ -6,10 +6,7 @@
 
 import org.junit.jupiter.api.Test;
 
-<<<<<<< HEAD
-=======
 
->>>>>>> 18f4e9f7
 import edu.hm.hafner.analysis.Issue;
 import edu.hm.hafner.analysis.Issues;
 import edu.hm.hafner.analysis.ParsingCanceledException;
@@ -41,9 +38,6 @@
         JcReportParser parser = new JcReportParser();
         InputStreamReader readCorrectXml = getReader("testCorrect.xml");
 
-<<<<<<< HEAD
-        Issues<Issue> warnings = parser.parse(readCorrectXml);
-=======
         Issues warnings = parser.parse(readCorrectXml);
         assertThat(warnings).hasSize(7);
 
@@ -57,7 +51,6 @@
                     .hasLineStart(50);
         });
 
->>>>>>> 18f4e9f7
 
     }
 
@@ -71,15 +64,8 @@
     public void testGetWarningList() throws ParsingCanceledException, IOException {
         JcReportParser jcrp = new JcReportParser();
         InputStreamReader readCorrectXml = getReader("testCorrect.xml");
-<<<<<<< HEAD
-
-        Issues<Issue> warnings = jcrp.parse(readCorrectXml);
-
-        assertEquals(7, warnings.size());
-=======
         Issues warnings = jcrp.parse(readCorrectXml);
         assertThat(warnings).hasSize(7);
->>>>>>> 18f4e9f7
     }
 
     /**
