--- conflicted
+++ resolved
@@ -33,16 +33,6 @@
      */
     @Test
     public void issue27681() throws IOException {
-<<<<<<< HEAD
-        Issues<Issue> warnings = new PhpParser().parse(openFile("issue27681.txt"));
-
-        assertEquals(1, warnings.size());
-        Issue annotation = warnings.iterator().next();
-
-        checkWarning(annotation,
-                0, "SOAP-ERROR: Parsing WSDL: Couldn't load from '...' : failed to load external entity \"...\"",
-                "-", TYPE, FATAL_ERROR_CATEGORY, Priority.HIGH);
-=======
         Issues warnings = new PhpParser().parse(openFile("issue27681.txt"));
         assertThat(warnings).hasSize(1);
 
@@ -55,7 +45,6 @@
                 .hasFileName("-")
                 .hasType(TYPE)
         );
->>>>>>> 18f4e9f7
     }
 
     /**
@@ -65,13 +54,8 @@
      */
     @Test
     public void testParse() throws IOException {
-<<<<<<< HEAD
-        Issues<Issue> results = createParser().parse(openFile());
-        assertEquals(5, results.size());
-=======
         Issues results = createParser().parse(openFile());
         assertThat(results).hasSize(5);
->>>>>>> 18f4e9f7
 
         Iterator<Issue> iterator = results.iterator();
 
