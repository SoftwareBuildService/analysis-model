--- conflicted
+++ resolved
@@ -23,16 +23,9 @@
      * @see <a href="http://issues.jenkins-ci.org/browse/JENKINS-21377">Issue 21377</a>
      */
     @Test
-<<<<<<< HEAD
-    public void issue21377() throws IOException {
-        Issues<Issue> warnings = createParser().parse(openFile("issue21377.txt"));
-
-        assertEquals(1, warnings.size());
-=======
     void issue21377() {
         Issues warnings = createParser().parse(openFile("issue21377.txt"));
         assertThat(warnings).hasSize(1);
->>>>>>> 18f4e9f7
 
         Iterator<Issue> iterator = warnings.iterator();
         assertThat(warnings.get(0))
@@ -51,13 +44,8 @@
      * @see <a href="http://issues.jenkins-ci.org/browse/JENKINS-13969">Issue 13969</a>
      */
     @Test
-<<<<<<< HEAD
-    public void issue13969() throws IOException {
-        Issues<Issue> warnings = createParser().parse(openFile("issue13969.txt"));
-=======
     void issue13969() {
         Issues warnings = createParser().parse(openFile("issue13969.txt"));
->>>>>>> 18f4e9f7
 
         assertThat(warnings).hasSize(3);
 
@@ -93,13 +81,8 @@
      * @see <a href="http://issues.jenkins-ci.org/browse/JENKINS-12822">Issue 12822</a>
      */
     @Test
-<<<<<<< HEAD
-    public void issue12822() throws IOException {
-        Issues<Issue> warnings = createParser().parse(openFile("issue12822.txt"));
-=======
     void issue12822() {
         Issues warnings = createParser().parse(openFile("issue12822.txt"));
->>>>>>> 18f4e9f7
 
         assertThat(warnings).hasSize(15);
     }
@@ -113,7 +96,7 @@
     void issue11675() {
         EclipseParser parser = new EclipseParser();
         parser.setTransformer(new ConsolePostProcessor());
-        Issues<Issue> warnings = parser.parse(openFile("issue11675.txt"));
+        Issues warnings = parser.parse(openFile("issue11675.txt"));
 
         assertThat(warnings).hasSize(8);
 
@@ -132,13 +115,8 @@
      * @see <a href="http://issues.jenkins-ci.org/browse/JENKINS-6427">Issue 6427</a>
      */
     @Test
-<<<<<<< HEAD
-    public void issue6427() throws IOException {
-        Issues<Issue> warnings = createParser().parse(openFile("issue6427.txt"));
-=======
     void issue6427() {
         Issues warnings = createParser().parse(openFile("issue6427.txt"));
->>>>>>> 18f4e9f7
 
         assertThat(warnings).hasSize(18);
         SoftAssertions.assertSoftly((softly) -> {
@@ -159,13 +137,8 @@
      * @see <a href="http://issues.jenkins-ci.org/browse/JENKINS-7077">Issue 7077</a>
      */
     @Test
-<<<<<<< HEAD
-    public void issue7077() throws IOException {
-        Issues<Issue> warnings = createParser().parse(openFile("issue7077.txt"));
-=======
     void issue7077() {
         Issues warnings = createParser().parse(openFile("issue7077.txt"));
->>>>>>> 18f4e9f7
 
         assertThat(warnings.size()).isEqualTo(2);
 
@@ -193,13 +166,8 @@
      * @see <a href="http://issues.jenkins-ci.org/browse/JENKINS-7077">Issue 7077</a>
      */
     @Test
-<<<<<<< HEAD
-    public void issue7077all() throws IOException {
-        Issues<Issue> sorted = createParser().parse(openFile("issue7077-all.txt"));
-=======
     void issue7077all() {
         Issues sorted = createParser().parse(openFile("issue7077-all.txt"));
->>>>>>> 18f4e9f7
 
         assertThat(sorted.size()).isEqualTo(45);
 
@@ -210,23 +178,4 @@
             number++;
         }
     }
-<<<<<<< HEAD
-
-    /**
-     * Parses a warning log which doesn't contain any Eclipse warnings, but shows some pretty bad performance when
-     * matching the regular expression.
-     *
-     * @throws IOException if the file could not be read
-     * @see <a href="http://issues.jenkins-ci.org/browse/JENKINS-27664">Issue 27664</a>
-     */
-    @Test
-    public void issue27664() throws IOException {
-        assertTimeout(ofSeconds(10), () -> {
-            Issues<Issue> warnings = createParser().parse(openFile("issue27664.txt"));
-
-            assertEquals(0, warnings.size());
-        }, "Parsing took more than 5 seconds");
-    }
-=======
->>>>>>> 18f4e9f7
 }
