package edu.hm.hafner.analysis.parser;

import java.util.Iterator;

import org.junit.jupiter.api.Test;

import edu.hm.hafner.analysis.AbstractParser;
import edu.hm.hafner.analysis.AbstractParserTest;
import edu.hm.hafner.analysis.Issue;
import edu.hm.hafner.analysis.Issues;
import edu.hm.hafner.analysis.Priority;
import edu.hm.hafner.analysis.assertj.SoftAssertions;
import static edu.hm.hafner.analysis.assertj.Assertions.*;
import static edu.hm.hafner.analysis.assertj.SoftAssertions.*;
import static edu.hm.hafner.analysis.parser.ParserTester.*;

/**
 * Tests the class {@link EclipseParser}.
 */
<<<<<<< HEAD
class EclipseParserTest extends AbstractEclipseParserTest {
=======
class EclipseParserTest extends AbstractParserTest {
    private static final String CATEGORY = DEFAULT_CATEGORY;

>>>>>>> ccefbc5b
    /**
     * Creates a new instance of {@link AbstractParserTest}.
     */
    protected EclipseParserTest() {
        super("issue6427.txt");
    }

    /**
     * Parses a warning log with previously undetected warnings.
     *
     * @see <a href="http://issues.jenkins-ci.org/browse/JENKINS-21377">Issue 21377</a>
     */
    @Test
    void issue21377() {
        Issues<Issue> warnings = createParser().parse(openFile("issue21377.txt"));

        assertThat(warnings).hasSize(1);

        assertSoftly(softly -> {
            softly.assertThat(warnings.get(0))
                    .hasPriority(Priority.NORMAL)
                    .hasCategory(CATEGORY)
                    .hasLineStart(13)
                    .hasLineEnd(13)
                    .hasColumnStart(15)
                    .hasColumnEnd(15 + 13)
                    .hasMessage("The method getOldValue() from the type SomeType is deprecated")
                    .hasFileName("/path/to/job/job-name/module/src/main/java/com/example/Example.java");
        });
    }

    /**
     * Parses a warning log with 2 previously undetected warnings.
     *
     * @see <a href="http://issues.jenkins-ci.org/browse/JENKINS-13969">Issue 13969</a>
     */
    @Test
    void issue13969() {
        Issues<Issue> warnings = createParser().parse(openFile("issue13969.txt"));

        assertThat(warnings).hasSize(3);

        assertSoftly(softly -> {
            Iterator<Issue> iterator = warnings.iterator();
            softly.assertThat(iterator.next())
                    .hasPriority(Priority.NORMAL)
                    .hasCategory(CATEGORY)
                    .hasLineStart(369)
                    .hasLineEnd(369)
                    .hasMessage("The method compare(List<String>, List<String>) from the type PmModelImporter is never used locally")
                    .hasFileName("/media/ssd/multi-x-processor/workspace/msgPM_Access/com.faktorzehn.pa2msgpm.core/src/com/faktorzehn/pa2msgpm/core/loader/PmModelImporter.java");
            softly.assertThat(iterator.next())
                    .hasPriority(Priority.NORMAL)
                    .hasCategory(CATEGORY)
                    .hasLineStart(391)
                    .hasLineEnd(391)
                    .hasMessage("The method getTableValues(PropertyRestrictionType) from the type PmModelImporter is never used locally")
                    .hasFileName("/media/ssd/multi-x-processor/workspace/msgPM_Access/com.faktorzehn.pa2msgpm.core/src/com/faktorzehn/pa2msgpm/core/loader/PmModelImporter.java");
            softly.assertThat(iterator.next())
                    .hasPriority(Priority.NORMAL)
                    .hasCategory(CATEGORY)
                    .hasLineStart(56)
                    .hasLineEnd(56)
                    .hasMessage("The value of the field PropertyImporterTest.ERROR_RESPONSE is not used")
                    .hasFileName("/media/ssd/multi-x-processor/workspace/msgPM_Access/com.faktorzehn.pa2msgpm.core.test/src/com/faktorzehn/pa2msgpm/core/importer/PropertyImporterTest.java");
        });
    }

    /**
     * Parses a warning log with 15 warnings.
     *
     * @see <a href="http://issues.jenkins-ci.org/browse/JENKINS-12822">Issue 12822</a>
     */
    @Test
    void issue12822() {
        Issues<Issue> warnings = createParser().parse(openFile("issue12822.txt"));

        assertThat(warnings).hasSize(15);
    }

    /**
     * Parses a warning log with 2 eclipse messages, the affected source text spans one and two lines.
     *
     * @see <a href="http://issues.jenkins-ci.org/browse/JENKINS-7077">Issue 7077</a>
     */
    @Test
    void issue7077() {
        Issues<Issue> warnings = createParser().parse(openFile("issue7077.txt"));

        assertThat(warnings.size()).isEqualTo(2);

        assertSoftly(softly -> {
            softly.assertThat(warnings.get(0)).hasPriority(Priority.NORMAL)
                    .hasCategory(CATEGORY)
                    .hasLineStart(90)
                    .hasLineEnd(90)
                    .hasMessage("Type safety: The method setBoHandler(BoHandler) belongs to the raw type BoQuickSearchControl.Builder. References to generic type BoQuickSearchControl<S>.Builder<T> should be parameterized")
                    .hasFileName("/ige/hudson/work/jobs/esvclient__development/workspace/target/rcp-build/plugins/ch.ipi.esv.client.customer/src/main/java/ch/ipi/esv/client/customer/search/CustomerQuickSearch.java");
            softly.assertThat(warnings.get(1)).hasPriority(Priority.NORMAL)
                    .hasCategory(CATEGORY)
                    .hasLineStart(90)
                    .hasLineEnd(90)
                    .hasMessage("Type safety: The expression of type BoQuickSearchControl needs unchecked conversion to conform to BoQuickSearchControl<CustomerBO>")
                    .hasFileName("/ige/hudson/work/jobs/esvclient__development/workspace/target/rcp-build/plugins/ch.ipi.esv.client.customer/src/main/java/ch/ipi/esv/client/customer/search/CustomerQuickSearch.java");
        });
    }

    /**
     * Parses a warning log with several eclipse messages.
     *
     * @see <a href="http://issues.jenkins-ci.org/browse/JENKINS-7077">Issue 7077</a>
     */
    @Test
    void issue7077all() {
        Issues<Issue> sorted = createParser().parse(openFile("issue7077-all.txt"));

        assertThat(sorted.size()).isEqualTo(45);

        int number = 0;
        for (Issue fileAnnotation : sorted) {
            boolean containsHat = fileAnnotation.getMessage().contains("^");
            assertThat(containsHat).isFalse().withFailMessage("Message " + number + " contains ^");
            number++;
        }
    }

    @Override
    protected void assertThatIssuesArePresent(final Issues<Issue> issues, final SoftAssertions softly) {
        softly.assertThat(issues).hasSize(18);

        softly.assertThat(issues.get(0))
                .hasPriority(Priority.NORMAL)
                .hasCategory(CATEGORY)
                .hasLineStart(10)
                .hasLineEnd(10)
                .hasMessage("The import com.bombardier.oldinfra.export.dataAccess.InfrastructureDiagramAPI is never used")
                .hasFileName("/srv/hudson/workspace/Ebitool Trunk/build/plugins/com.bombardier.oldInfra.export.jet/jet2java/org/eclipse/jet/compiled/_jet_infraSoe.java");

    }

    @Override
    protected AbstractParser createParser() {
        return new EclipseParser();
    }
}
<|MERGE_RESOLUTION|>--- conflicted
+++ resolved
@@ -7,28 +7,41 @@
 import edu.hm.hafner.analysis.AbstractParser;
 import edu.hm.hafner.analysis.AbstractParserTest;
 import edu.hm.hafner.analysis.Issue;
+import edu.hm.hafner.analysis.IssueBuilder;
 import edu.hm.hafner.analysis.Issues;
 import edu.hm.hafner.analysis.Priority;
+import static edu.hm.hafner.analysis.assertj.Assertions.*;
 import edu.hm.hafner.analysis.assertj.SoftAssertions;
-import static edu.hm.hafner.analysis.assertj.Assertions.*;
 import static edu.hm.hafner.analysis.assertj.SoftAssertions.*;
-import static edu.hm.hafner.analysis.parser.ParserTester.*;
 
 /**
  * Tests the class {@link EclipseParser}.
  */
-<<<<<<< HEAD
-class EclipseParserTest extends AbstractEclipseParserTest {
-=======
 class EclipseParserTest extends AbstractParserTest {
-    private static final String CATEGORY = DEFAULT_CATEGORY;
+    private static final String CATEGORY = new IssueBuilder().build().getCategory();
 
->>>>>>> ccefbc5b
-    /**
-     * Creates a new instance of {@link AbstractParserTest}.
-     */
-    protected EclipseParserTest() {
-        super("issue6427.txt");
+    EclipseParserTest() {
+        super("eclipse.txt");
+    }
+
+    @Override
+    protected AbstractParser createParser() {
+        return new EclipseParser();
+    }
+
+    @Override
+    protected void assertThatIssuesArePresent(final Issues<Issue> issues, final SoftAssertions softly) {
+        assertThat(issues).hasSize(8);
+
+        Issue annotation = issues.get(0);
+        softly.assertThat(annotation)
+                .hasPriority(Priority.NORMAL)
+                .hasCategory(CATEGORY)
+                .hasLineStart(3)
+                .hasLineEnd(3)
+                .hasMessage(
+                        "The serializable class AttributeException does not declare a static final serialVersionUID field of type long")
+                .hasFileName("C:/Desenvolvimento/Java/jfg/src/jfg/AttributeException.java");
     }
 
     /**
@@ -38,7 +51,7 @@
      */
     @Test
     void issue21377() {
-        Issues<Issue> warnings = createParser().parse(openFile("issue21377.txt"));
+        Issues<Issue> warnings = parse("issue21377.txt");
 
         assertThat(warnings).hasSize(1);
 
@@ -62,7 +75,7 @@
      */
     @Test
     void issue13969() {
-        Issues<Issue> warnings = createParser().parse(openFile("issue13969.txt"));
+        Issues<Issue> warnings = parse("issue13969.txt");
 
         assertThat(warnings).hasSize(3);
 
@@ -99,9 +112,30 @@
      */
     @Test
     void issue12822() {
-        Issues<Issue> warnings = createParser().parse(openFile("issue12822.txt"));
+        Issues<Issue> warnings = parse("issue12822.txt");
 
         assertThat(warnings).hasSize(15);
+    }
+
+    /**
+     * Parses a warning log with a ClearCase command line that should not be parsed as a warning.
+     *
+     * @see <a href="http://issues.jenkins-ci.org/browse/JENKINS-6427">Issue 6427</a>
+     */
+    @Test
+    void issue6427() {
+        Issues<Issue> warnings = parse("issue6427.txt");
+
+        assertThat(warnings).hasSize(18);
+        assertSoftly(softly -> {
+            softly.assertThat(warnings.get(0))
+                    .hasPriority(Priority.NORMAL)
+                    .hasCategory(CATEGORY)
+                    .hasLineStart(10)
+                    .hasLineEnd(10)
+                    .hasMessage("The import com.bombardier.oldinfra.export.dataAccess.InfrastructureDiagramAPI is never used")
+                    .hasFileName("/srv/hudson/workspace/Ebitool Trunk/build/plugins/com.bombardier.oldInfra.export.jet/jet2java/org/eclipse/jet/compiled/_jet_infraSoe.java");
+        });
     }
 
     /**
@@ -111,9 +145,9 @@
      */
     @Test
     void issue7077() {
-        Issues<Issue> warnings = createParser().parse(openFile("issue7077.txt"));
+        Issues<Issue> warnings = parse("issue7077.txt");
 
-        assertThat(warnings.size()).isEqualTo(2);
+        assertThat(warnings).hasSize(2);
 
         assertSoftly(softly -> {
             softly.assertThat(warnings.get(0)).hasPriority(Priority.NORMAL)
@@ -138,9 +172,9 @@
      */
     @Test
     void issue7077all() {
-        Issues<Issue> sorted = createParser().parse(openFile("issue7077-all.txt"));
+        Issues<Issue> sorted = parse("issue7077-all.txt");
 
-        assertThat(sorted.size()).isEqualTo(45);
+        assertThat(sorted).hasSize(45);
 
         int number = 0;
         for (Issue fileAnnotation : sorted) {
@@ -149,23 +183,4 @@
             number++;
         }
     }
-
-    @Override
-    protected void assertThatIssuesArePresent(final Issues<Issue> issues, final SoftAssertions softly) {
-        softly.assertThat(issues).hasSize(18);
-
-        softly.assertThat(issues.get(0))
-                .hasPriority(Priority.NORMAL)
-                .hasCategory(CATEGORY)
-                .hasLineStart(10)
-                .hasLineEnd(10)
-                .hasMessage("The import com.bombardier.oldinfra.export.dataAccess.InfrastructureDiagramAPI is never used")
-                .hasFileName("/srv/hudson/workspace/Ebitool Trunk/build/plugins/com.bombardier.oldInfra.export.jet/jet2java/org/eclipse/jet/compiled/_jet_infraSoe.java");
-
-    }
-
-    @Override
-    protected AbstractParser createParser() {
-        return new EclipseParser();
-    }
 }
