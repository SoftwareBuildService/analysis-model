--- conflicted
+++ resolved
@@ -28,10 +28,6 @@
      */
     @Test
     public void rfLintTest() throws IOException {
-<<<<<<< HEAD
-        Issues<Issue> warnings = new RFLintParser().parse(openFile());
-=======
->>>>>>> 18f4e9f7
 
         RFLintParser sut = new RFLintParser();
         Issues warnings = sut.parse(openFile());
