package edu.hm.hafner.analysis.parser;

import org.junit.jupiter.api.Test;

import edu.hm.hafner.analysis.Issues;
import edu.hm.hafner.analysis.Priority;
import edu.hm.hafner.analysis.assertj.SoftAssertions;
import static org.assertj.core.api.Java6Assertions.*;

/**
 * Tests the class {@link ErlcParser}.
 */
public class ErlcParserTest extends ParserTester {
    private static final String TYPE = new ErlcParser().getId();

    /**
     * Parses a file with two Erlc warnings.
     */
    @Test
<<<<<<< HEAD
    public void testWarningsParser() throws IOException {
        Issues<Issue> warnings = new ErlcParser().parse(openFile());

        assertEquals(2, warnings.size());

        Iterator<Issue> iterator = warnings.iterator();
        Issue annotation = iterator.next();
        checkWarning(annotation,
                125,
                "variable 'Name' is unused",
                "./test.erl",
                TYPE, "Warning", Priority.NORMAL);
        annotation = iterator.next();
        checkWarning(annotation,
                175,
                "record 'Extension' undefined",
                "./test2.erl",
                TYPE, "Error", Priority.HIGH);
=======
    public void testWarningsParser() {
        Issues issues = new ErlcParser().parse(openFile());

        assertThat(issues).hasSize(2);

        SoftAssertions softly = new SoftAssertions();
        softly.assertThat(issues.get(0)).hasPriority(Priority.NORMAL)
                .hasCategory("Warning")
                .hasLineStart(125)
                .hasLineEnd(125)
                .hasMessage("variable 'Name' is unused")
                .hasFileName("./test.erl")
                .hasType(TYPE);
        softly.assertThat(issues.get(1)).hasPriority(Priority.HIGH)
                .hasCategory("Error")
                .hasLineStart(175)
                .hasLineEnd(175)
                .hasMessage("record 'Extension' undefined")
                .hasFileName("./test2.erl")
                .hasType(TYPE);
        softly.assertAll();
>>>>>>> 18f4e9f7
    }

    @Override
    protected String getWarningsFile() {
        return "erlc.txt";
    }
}
<|MERGE_RESOLUTION|>--- conflicted
+++ resolved
@@ -17,26 +17,6 @@
      * Parses a file with two Erlc warnings.
      */
     @Test
-<<<<<<< HEAD
-    public void testWarningsParser() throws IOException {
-        Issues<Issue> warnings = new ErlcParser().parse(openFile());
-
-        assertEquals(2, warnings.size());
-
-        Iterator<Issue> iterator = warnings.iterator();
-        Issue annotation = iterator.next();
-        checkWarning(annotation,
-                125,
-                "variable 'Name' is unused",
-                "./test.erl",
-                TYPE, "Warning", Priority.NORMAL);
-        annotation = iterator.next();
-        checkWarning(annotation,
-                175,
-                "record 'Extension' undefined",
-                "./test2.erl",
-                TYPE, "Error", Priority.HIGH);
-=======
     public void testWarningsParser() {
         Issues issues = new ErlcParser().parse(openFile());
 
@@ -58,7 +38,6 @@
                 .hasFileName("./test2.erl")
                 .hasType(TYPE);
         softly.assertAll();
->>>>>>> 18f4e9f7
     }
 
     @Override
