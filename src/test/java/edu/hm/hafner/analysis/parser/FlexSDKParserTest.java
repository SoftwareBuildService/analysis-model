--- conflicted
+++ resolved
@@ -26,13 +26,8 @@
      * Parses a file with two deprecation warnings.
      */
     @Test
-<<<<<<< HEAD
-    public void parseDeprecation() throws IOException {
-        Issues<Issue> warnings = new FlexSDKParser().parse(openFile());
-=======
     public void parseDeprecation() {
         Issues warnings = new FlexSDKParser().parse(openFile());
->>>>>>> 18f4e9f7
 
         assertThat(warnings).hasSize(5);
 
