--- conflicted
+++ resolved
@@ -25,15 +25,10 @@
      */
     @Test
     public void testParseViolationData() throws IOException {
-<<<<<<< HEAD
-        Issues<Issue> results = new GendarmeParser().parse(openFile());
-        assertEquals(3, results.size());
-=======
         Issues results = new GendarmeParser().parse(openFile());
 
         assertThat(results)
                 .hasSize(3);
->>>>>>> 18f4e9f7
 
         Iterator<Issue> iterator = results.iterator();
 
