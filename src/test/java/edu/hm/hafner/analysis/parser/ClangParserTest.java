package edu.hm.hafner.analysis.parser;

import java.io.IOException;
import java.util.Iterator;

import org.junit.jupiter.api.Test;

import edu.hm.hafner.analysis.Issue;
import edu.hm.hafner.analysis.Issues;
import edu.hm.hafner.analysis.Priority;
import edu.hm.hafner.analysis.assertj.SoftAssertions;
import static edu.hm.hafner.analysis.assertj.IssuesAssert.*;

/**
 * Tests the class {@link ClangParser}.
 *
 * @author Neil Davis
 */
public class ClangParserTest extends ParserTester {
    private static final String TYPE = new ClangParser().getId();

    /**
     * Parses a file with fatal error message.
     *
     * @throws IOException if the file could not be read
     * @see <a href="http://issues.jenkins-ci.org/browse/JENKINS-31936">Issue 31936</a>
     */
    @Test
    public void issue31936() throws IOException {
        Issues<Issue> warnings = new ClangParser().parse(openFile("issue31936.txt"));

        SoftAssertions softly = new SoftAssertions();
        softly.assertThat(warnings).hasSize(1);
        softly.assertThat(warnings.get(0)).hasLineStart(1211)
                .hasLineEnd(1211)
                .hasColumnStart(26)
                .hasColumnEnd(26)
                .hasMessage("implicit conversion loses integer precision: 'NSInteger' (aka 'long') to 'int'")
                .hasFileName("/Volumes/workspace/MyApp/ViewController.m")
                .hasCategory("-Wshorten-64-to-32")
                .hasPriority(Priority.NORMAL);
        softly.assertAll();
    }

    /**
     * Parses a file with fatal error message.
     *
     * @throws IOException if the file could not be read
     * @see <a href="http://issues.jenkins-ci.org/browse/JENKINS-36817">Issue 36817</a>
     */
    @Test
    public void issue36817() throws IOException {
        Issues<Issue> warnings = new ClangParser().parse(openFile("issue36817.txt"));

        assertThat(warnings).hasSize(0);
    }

    /**
     * Parses a file with fatal error message.
     *
     * @throws IOException if the file could not be read
     * @see <a href="http://issues.jenkins-ci.org/browse/JENKINS-18084">Issue 18084</a>
     */
    @Test
    public void issue18084() throws IOException {
        Issues<Issue> warnings = new ClangParser().parse(openFile("issue18084.txt"));

        SoftAssertions softly = new SoftAssertions();
        softly.assertThat(warnings).hasSize(1);
        softly.assertThat(warnings.get(0)).hasLineStart(10)
                .hasLineEnd(10)
                .hasColumnStart(10)
                .hasColumnEnd(10)
                .hasMessage("'test.h' file not found")
                .hasFileName("./test.h")
                .hasCategory(DEFAULT_CATEGORY)
                .hasPriority(Priority.HIGH);
        softly.assertAll();
    }

    /**
     * Parses a file with one warning that are started by ant.
     *
     * @throws IOException if the file could not be read
     * @see <a href="http://issues.jenkins-ci.org/browse/JENKINS-14333">Issue 14333</a>
     */
    @Test
    public void issue14333() throws IOException {
        Issues<Issue> warnings = new ClangParser().parse(openFile("issue14333.txt"));

        SoftAssertions softly = new SoftAssertions();
        softly.assertThat(warnings).hasSize(1);
        softly.assertThat(warnings.get(0)).hasLineStart(1518)
                .hasLineEnd(1518)
                .hasColumnStart(28)
                .hasColumnEnd(28)
                .hasMessage("Array access (via field 'yy_buffer_stack') results in a null pointer dereference")
                .hasFileName("scanner.cpp")
                .hasCategory(DEFAULT_CATEGORY)
                .hasPriority(Priority.NORMAL);
        softly.assertAll();
    }

    /**
     * Verifies that all messages are correctly parsed.
     *
     * @throws IOException in case of an error
     */
    @Test
    public void testWarningsParser() throws IOException {
<<<<<<< HEAD
        Issues<Issue> warnings = new ClangParser().parse(openFile());
=======
        Issues warnings = new ClangParser().parse(openFile());
        Iterator<Issue> iterator = warnings.iterator();

        SoftAssertions softly = new SoftAssertions();
        softly.assertThat(warnings).hasSize(9);
        softly.assertThat(iterator.next()).hasLineStart(28)
                .hasLineEnd(28)
                .hasColumnStart(8)
                .hasColumnEnd(8)
                .hasMessage("extra tokens at end of #endif directive")
                .hasFileName("test.c")
                .hasType(TYPE)
                .hasCategory("-Wextra-tokens")
                .hasPriority(Priority.NORMAL);
        softly.assertThat(iterator.next()).hasLineStart(28)
                .hasLineEnd(28)
                .hasColumnStart(8)
                .hasColumnEnd(8)
                .hasMessage("extra tokens at end of #endif directive")
                .hasFileName("/path/to/test.c")
                .hasType(TYPE)
                .hasCategory("-Wextra-tokens")
                .hasPriority(Priority.NORMAL);
        softly.assertThat(iterator.next()).hasLineStart(128)
                .hasLineEnd(128)
                .hasMessage("extra tokens at end of #endif directive")
                .hasFileName("test.c")
                .hasType(TYPE)
                .hasCategory("-Wextra-tokens")
                .hasPriority(Priority.NORMAL);
        softly.assertThat(iterator.next()).hasLineStart(28)
                .hasLineEnd(28)
                .hasMessage("extra tokens at end of #endif directive")
                .hasFileName("test.c")
                .hasType(TYPE)
                .hasCategory(DEFAULT_CATEGORY)
                .hasPriority(Priority.NORMAL);
        softly.assertThat(iterator.next()).hasLineStart(3)
                .hasLineEnd(3)
                .hasColumnStart(11)
                .hasColumnEnd(11)
                .hasMessage("conversion specifies type 'char *' but the argument has type 'int'")
                .hasFileName("t.c")
                .hasType(TYPE)
                .hasCategory("-Wformat")
                .hasPriority(Priority.NORMAL);
        softly.assertThat(iterator.next()).hasLineStart(3)
                .hasLineEnd(3)
                .hasColumnStart(11)
                .hasColumnEnd(11)
                .hasMessage("conversion specifies type 'char *' but the argument has type 'int'")
                .hasFileName("t.c")
                .hasType(TYPE)
                .hasCategory("-Wformat,1")
                .hasPriority(Priority.NORMAL);
        softly.assertThat(iterator.next()).hasLineStart(3)
                .hasLineEnd(3)
                .hasColumnStart(11)
                .hasColumnEnd(11)
                .hasMessage("conversion specifies type 'char *' but the argument has type 'int'")
                .hasFileName("t.c")
                .hasType(TYPE)
                .hasCategory("-Wformat,Format String")
                .hasPriority(Priority.NORMAL);
        softly.assertThat(iterator.next()).hasLineStart(47)
                .hasLineEnd(47)
                .hasColumnStart(15)
                .hasColumnEnd(15)
                .hasMessage("invalid operands to binary expression ('int *' and '_Complex float')")
                .hasFileName("exprs.c")
                .hasType(TYPE)
                .hasCategory(DEFAULT_CATEGORY)
                .hasPriority(Priority.NORMAL);
        softly.assertThat(iterator.next()).hasLineStart(103)
                .hasLineEnd(103)
                .hasColumnStart(55)
                .hasColumnEnd(55)
                .hasMessage("passing 'uint8_t [11]' to parameter of type 'const char *' converts between pointers to integer types with different sign")
                .hasFileName("t.c")
                .hasType(TYPE)
                .hasCategory("-Wpointer-sign")
                .hasPriority(Priority.NORMAL);
        softly.assertAll();
>>>>>>> 18f4e9f7


    }

    @Override
    protected String getWarningsFile() {
        return "apple-llvm-clang.txt";
    }
}<|MERGE_RESOLUTION|>--- conflicted
+++ resolved
@@ -27,7 +27,7 @@
      */
     @Test
     public void issue31936() throws IOException {
-        Issues<Issue> warnings = new ClangParser().parse(openFile("issue31936.txt"));
+        Issues warnings = new ClangParser().parse(openFile("issue31936.txt"));
 
         SoftAssertions softly = new SoftAssertions();
         softly.assertThat(warnings).hasSize(1);
@@ -50,7 +50,7 @@
      */
     @Test
     public void issue36817() throws IOException {
-        Issues<Issue> warnings = new ClangParser().parse(openFile("issue36817.txt"));
+        Issues warnings = new ClangParser().parse(openFile("issue36817.txt"));
 
         assertThat(warnings).hasSize(0);
     }
@@ -63,7 +63,7 @@
      */
     @Test
     public void issue18084() throws IOException {
-        Issues<Issue> warnings = new ClangParser().parse(openFile("issue18084.txt"));
+        Issues warnings = new ClangParser().parse(openFile("issue18084.txt"));
 
         SoftAssertions softly = new SoftAssertions();
         softly.assertThat(warnings).hasSize(1);
@@ -86,7 +86,7 @@
      */
     @Test
     public void issue14333() throws IOException {
-        Issues<Issue> warnings = new ClangParser().parse(openFile("issue14333.txt"));
+        Issues warnings = new ClangParser().parse(openFile("issue14333.txt"));
 
         SoftAssertions softly = new SoftAssertions();
         softly.assertThat(warnings).hasSize(1);
@@ -108,9 +108,6 @@
      */
     @Test
     public void testWarningsParser() throws IOException {
-<<<<<<< HEAD
-        Issues<Issue> warnings = new ClangParser().parse(openFile());
-=======
         Issues warnings = new ClangParser().parse(openFile());
         Iterator<Issue> iterator = warnings.iterator();
 
@@ -194,7 +191,6 @@
                 .hasCategory("-Wpointer-sign")
                 .hasPriority(Priority.NORMAL);
         softly.assertAll();
->>>>>>> 18f4e9f7
 
 
     }
