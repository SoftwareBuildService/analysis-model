package edu.hm.hafner.analysis;

import javax.annotation.CheckForNull;
import java.util.Collections;
import java.util.Iterator;
import java.util.List;
import java.util.NoSuchElementException;
import java.util.Objects;
import java.util.UUID;
import java.util.function.BiFunction;
import java.util.function.Function;

import org.eclipse.collections.api.set.ImmutableSet;
import org.eclipse.collections.api.set.sorted.ImmutableSortedSet;
import org.junit.jupiter.api.Test;

import static edu.hm.hafner.analysis.assertj.Assertions.assertThat;
import static edu.hm.hafner.analysis.assertj.SoftAssertions.*;
import static java.util.Arrays.*;
import static org.assertj.core.api.AssertionsForClassTypes.assertThatThrownBy;

/**
 * Unit tests for {@link Issues}.
 *
 * @author Marcel Binder
 */
class IssuesTest {
<<<<<<< HEAD
    private static final Issue ISSUE_1 = new IssueBuilder()
            .setMessage("issue-1")
            .setFileName("file-1")
            .setPriority(Priority.HIGH)
            .build();
    private static final Issue ISSUE_2 = new IssueBuilder().setMessage("issue-2").setFileName("file-1").build();
    private static final Issue ISSUE_3 = new IssueBuilder().setMessage("issue-3").setFileName("file-1").build();
    private static final Issue ISSUE_4 = new IssueBuilder()
            .setMessage("issue-4")
            .setFileName("file-2")
            .setPriority(Priority.LOW)
            .build();
    private static final Issue ISSUE_5 = new IssueBuilder()
            .setMessage("issue-5")
            .setFileName("file-2")
            .setPriority(Priority.LOW)
            .build();
    private static final Issue ISSUE_6 = new IssueBuilder()
            .setMessage("issue-6")
            .setFileName("file-3")
            .setPriority(Priority.LOW)
            .build();
=======
    private static final Issue HIGH = new IssueBuilder().setMessage("issue-1")
            .setFileName("file-1")
            .setPriority(Priority.HIGH)
            .build();
    private static final Issue NORMAL_1 = new IssueBuilder().setMessage("issue-2")
            .setFileName("file-1")
            .setPriority(Priority.NORMAL)
            .build();
    private static final Issue NORMAL_2 = new IssueBuilder().setMessage("issue-3")
            .setFileName("file-1")
            .setPriority(Priority.NORMAL)
            .build();
    private static final Issue LOW_FILE_2 = new IssueBuilder().setMessage("issue-4")
            .setFileName("file-2")
            .setPriority(Priority.LOW)
            .build();
    private static final Issue ISSUE_5 = new IssueBuilder().setMessage("issue-5")
            .setFileName("file-2")
            .setPriority(Priority.LOW)
            .build();
    private static final Issue LOW_FILE_3 = new IssueBuilder().setMessage("issue-6")
            .setFileName("file-3")
            .setPriority(Priority.LOW)
            .build();
    private static final String EXTENDED_VALUE = "Extended";
>>>>>>> f123f079

    @Test
    void shouldBeEmptyWhenCreated() {
        Issues<Issue> issues = new Issues<>();

        assertThat(issues).isEmpty();
        assertThat(issues.isNotEmpty()).isFalse();
        assertThat(issues).hasSize(0);
        assertThat(issues.size()).isEqualTo(0);
        assertThat(issues).hasHighPrioritySize(0);
        assertThat(issues).hasLowPrioritySize(0);
        assertThat(issues).hasNormalPrioritySize(0);
    }

    @Test
    void shouldAddMultipleIssuesOneByOne() {
        Issues<Issue> issues = new Issues<>();

        assertThat(issues.add(HIGH)).isTrue();
        assertThat(issues.add(NORMAL_1)).isTrue();
        assertThat(issues.add(NORMAL_2)).isTrue();
        assertThat(issues.add(LOW_FILE_2)).isTrue();
        assertThat(issues.add(ISSUE_5)).isTrue();
        assertThat(issues.add(LOW_FILE_3)).isTrue();

        assertThatAllIssuesHaveBeenAdded(issues);
    }

    @Test
    void shouldAddMultipleIssuesAsCollection() {
        Issues<Issue> issues = new Issues<>();
        List<Issue> issueList = asList(HIGH, NORMAL_1, NORMAL_2, LOW_FILE_2, ISSUE_5, LOW_FILE_3);

        assertThat(issues.addAll(issueList)).isTrue();

        assertThatAllIssuesHaveBeenAdded(issues);
    }

    @Test
    void shouldIterateOverAllElementsInCorrectOrder() {
        Issues<Issue> issues = new Issues<>();

        issues.add(HIGH, NORMAL_1, NORMAL_2, LOW_FILE_2, ISSUE_5, LOW_FILE_3);
        Iterator<Issue> iterator = issues.iterator();
        assertThat(iterator.next()).isSameAs(HIGH);
        assertThat(iterator.next()).isSameAs(NORMAL_1);
        assertThat(iterator.next()).isSameAs(NORMAL_2);
        assertThat(iterator.next()).isSameAs(LOW_FILE_2);
        assertThat(iterator.next()).isSameAs(ISSUE_5);
        assertThat(iterator.next()).isSameAs(LOW_FILE_3);
    }

    @Test
    void shouldSkipAddedElements() {
        Issues<Issue> issues = new Issues<>(asList(HIGH, NORMAL_1, NORMAL_2, LOW_FILE_2, ISSUE_5, LOW_FILE_3));

        Issues<Issue> empty = new Issues<>();

        assertThat(empty.addAll(issues)).isTrue();
        assertThat(empty).hasSize(6);
        assertThat(empty.addAll(issues)).isFalse();
        assertThat(empty).hasSize(6);

        Issues<Issue> left = new Issues<>(asList(HIGH, NORMAL_1, NORMAL_2));
        Issues<Issue> right = new Issues<>(asList(LOW_FILE_2, ISSUE_5, LOW_FILE_3));

        Issues<Issue> everything = new Issues<>();
        assertThat(everything.addAll(left, right)).isTrue();
        assertThat(everything).hasSize(6);
    }

    @Test
    void shouldAddMultipleIssuesToNonEmpty() {
        Issues<Issue> issues = new Issues<>();
        issues.add(HIGH);

        issues.addAll(asList(NORMAL_1, NORMAL_2));
        issues.addAll(asList(LOW_FILE_2, ISSUE_5, LOW_FILE_3));

        assertThatAllIssuesHaveBeenAdded(issues);
    }

    private void assertThatAllIssuesHaveBeenAdded(final Issues<Issue> issues) {
        assertSoftly(softly -> {
            softly.assertThat(issues)
<<<<<<< HEAD
                  .hasSize(6)
                  .hasHighPrioritySize(1)
                  .hasNormalPrioritySize(2)
                  .hasLowPrioritySize(3);
            softly.assertThat(issues.getFiles()).containsExactly("file-1", "file-2", "file-3");
=======
                    .hasSize(6)
                    .hasDuplicatesSize(0)
                    .hasHighPrioritySize(1)
                    .hasNormalPrioritySize(2)
                    .hasLowPrioritySize(3);
            softly.assertThat(issues.getFiles())
                    .containsExactly("file-1", "file-2", "file-3");
            softly.assertThat(issues.getFiles())
                    .containsExactly("file-1", "file-2", "file-3");
>>>>>>> f123f079
            softly.assertThat((Iterable<Issue>) issues)
                    .containsExactly(HIGH, NORMAL_1, NORMAL_2, LOW_FILE_2, ISSUE_5, LOW_FILE_3);
            softly.assertThat(issues.isNotEmpty()).isTrue();
            softly.assertThat(issues.size()).isEqualTo(6);

            softly.assertThat(issues.getPropertyCount(issue -> issue.getFileName())).containsEntry("file-1", 3);
            softly.assertThat(issues.getPropertyCount(issue -> issue.getFileName())).containsEntry("file-2", 2);
            softly.assertThat(issues.getPropertyCount(issue -> issue.getFileName())).containsEntry("file-3", 1);

            softly.assertThat(issues.getSizeOf(Priority.HIGH)).isEqualTo(1);
            softly.assertThat(issues.getSizeOf(Priority.NORMAL)).isEqualTo(2);
            softly.assertThat(issues.getSizeOf(Priority.LOW)).isEqualTo(3);

            softly.assertThat(issues.sizeOf(Priority.HIGH)).isEqualTo(1);
            softly.assertThat(issues.sizeOf(Priority.NORMAL)).isEqualTo(2);
            softly.assertThat(issues.sizeOf(Priority.LOW)).isEqualTo(3);
        });
    }

    @Test
    void shouldSkipDuplicates() {
        Issues<Issue> issues = new Issues<>();
        assertThat(issues.add(HIGH)).isTrue();
        assertThat(issues.add(HIGH)).isFalse();
        assertThat(issues.addAll(asList(HIGH, LOW_FILE_2))).isFalse();
        assertThat(issues.addAll(asList(NORMAL_1, NORMAL_2))).isTrue();

        assertThat(issues.iterator()).containsExactly(HIGH, LOW_FILE_2, NORMAL_1, NORMAL_2);
        assertThat(issues.iterator()).hasSize(4);

        assertThat(issues)
<<<<<<< HEAD
                .hasSize(2)
                .hasLowPrioritySize(0)
                .hasNormalPrioritySize(0)
                .hasHighPrioritySize(2);
        assertThat(issues.getFiles()).containsExactly("file-1");
=======
                .hasSize(4)
                .hasDuplicatesSize(2)
                .hasLowPrioritySize(1)
                .hasNormalPrioritySize(2)
                .hasHighPrioritySize(1);
        assertThat(issues.getFiles()).containsExactly("file-1", "file-2");
>>>>>>> f123f079
    }

    @Test
    void shouldRemoveById() {
        shouldRemoveOneIssue(HIGH, NORMAL_1, NORMAL_2);
        shouldRemoveOneIssue(NORMAL_1, HIGH, NORMAL_2);
        shouldRemoveOneIssue(NORMAL_1, NORMAL_2, HIGH);
    }

    private void shouldRemoveOneIssue(final Issue... initialElements) {
        Issues<Issue> issues = new Issues<>();
        issues.addAll(asList(initialElements));

<<<<<<< HEAD
        assertThat(removed).isEqualTo(ISSUE_1);
        assertThat(issues.all()).containsOnly(ISSUE_2, ISSUE_3, ISSUE_4, ISSUE_5, ISSUE_6);
        assertThat((Iterable<Issue>) issues).containsOnly(ISSUE_2, ISSUE_3, ISSUE_4, ISSUE_5, ISSUE_6);
        assertThat(issues).hasSize(5);
        assertThat(issues).hasHighPrioritySize(0);
        assertThat(issues).hasNormalPrioritySize(2);
        assertThat(issues).hasLowPrioritySize(3);
        assertThat(issues.getFiles()).containsExactly("file-1", "file-2", "file-3");
=======
        issues.remove(HIGH.getId());

        assertThat((Iterable<Issue>) issues).containsExactly(NORMAL_1, NORMAL_2);
>>>>>>> f123f079
    }

    @Test
    void shouldThrowExceptionWhenRemovingWithWrongKey() {
        Issues<Issue> issues = new Issues<>();

        UUID id = HIGH.getId();
        assertThatThrownBy(() -> issues.remove(id))
                .isInstanceOf(NoSuchElementException.class)
                .hasMessageContaining(id.toString());
    }

    @Test
    void shouldFindIfOnlyOneIssue() {
        Issues<Issue> issues = new Issues<>();
        issues.addAll(Collections.singletonList(HIGH));

        Issue found = issues.findById(HIGH.getId());

<<<<<<< HEAD
        assertThat(issues.all()).containsOnly(ISSUE_1);
        assertThat(issues).hasSize(1);
        assertThat(issues).hasHighPrioritySize(1);
        assertThat(issues.getFiles()).containsExactly("file-1");
=======
        assertThat(found).isSameAs(HIGH);
>>>>>>> f123f079
    }

    @Test
    void shouldFindWithinMultipleIssues() {
        shouldFindIssue(HIGH, NORMAL_1, NORMAL_2);
        shouldFindIssue(NORMAL_1, HIGH, NORMAL_2);
        shouldFindIssue(NORMAL_1, NORMAL_2, HIGH);
    }

    private void shouldFindIssue(final Issue... elements) {
        Issues<Issue> issues = new Issues<>();
        issues.addAll(asList(elements));

        Issue found = issues.findById(HIGH.getId());

        assertThat(found).isSameAs(HIGH);
    }

    @Test
    void shouldThrowExceptionWhenSearchingWithWrongKey() {
        shouldFindNothing(HIGH);
        shouldFindNothing(HIGH, NORMAL_1);
    }

    private void shouldFindNothing(final Issue... elements) {
        Issues<Issue> issues = new Issues<>();
        issues.addAll(asList(elements));

        UUID id = NORMAL_2.getId();
        assertThatThrownBy(() -> issues.findById(id))
                .isInstanceOf(NoSuchElementException.class)
                .hasMessageContaining(id.toString());
    }

    @Test
    void shouldReturnEmptyListIfPropertyDoesNotMatch() {
        Issues<Issue> issues = new Issues<>();
        issues.addAll(asList(HIGH, NORMAL_1, NORMAL_2));

        ImmutableSet<Issue> found = issues.findByProperty(issue -> Objects.equals(issue.getPriority(), Priority.LOW));

        assertThat(found).isEmpty();
    }

    @Test
    void testFindByPropertyResultImmutable() {
        Issues<Issue> issues = new Issues<>();
        issues.addAll(asList(HIGH, NORMAL_1, NORMAL_2));
        ImmutableSet<Issue> found = issues.findByProperty(issue -> Objects.equals(issue.getPriority(), Priority.HIGH));

<<<<<<< HEAD
        assertThat((Iterable<Issue>) issues).containsExactly(ISSUE_1, ISSUE_2, ISSUE_3);
=======
        assertThat(found).hasSize(1);
        assertThat(found).containsExactly(HIGH);
>>>>>>> f123f079
    }

    @Test
    void shouldReturnIndexedValue() {
        Issues<Issue> issues = new Issues<>();
        issues.addAll(asList(HIGH, NORMAL_1, NORMAL_2));

        assertThat(issues.get(0)).isSameAs(HIGH);
        assertThat(issues.get(1)).isSameAs(NORMAL_1);
        assertThat(issues.get(2)).isSameAs(NORMAL_2);
        assertThatThrownBy(() -> issues.get(-1))
                .isInstanceOf(IndexOutOfBoundsException.class)
                .hasMessageContaining("-1");
        assertThatThrownBy(() -> issues.get(3))
                .isInstanceOf(IndexOutOfBoundsException.class)
                .hasMessageContaining("3");
    }

    @Test
    void shouldReturnFiles() {
        Issues<Issue> issues = new Issues<>();
        issues.addAll(asList(HIGH, NORMAL_1, NORMAL_2, LOW_FILE_2, ISSUE_5, LOW_FILE_3));

        assertThat(issues.getFiles()).contains("file-1", "file-1", "file-3");
    }

    @Test
    void shouldReturnSizeInToString() {
        Issues<Issue> issues = new Issues<>();
        issues.addAll(asList(HIGH, NORMAL_1, NORMAL_2));

        assertThat(issues.toString()).contains("3");
    }

    @Test
    void shouldReturnProperties() {
        Issues<Issue> issues = new Issues<>();
        issues.addAll(asList(HIGH, NORMAL_1, NORMAL_2, LOW_FILE_2, ISSUE_5, LOW_FILE_3));

        ImmutableSortedSet<String> properties = issues.getProperties(issue -> issue.getMessage());

        assertThat(properties)
                .contains(HIGH.getMessage())
                .contains(NORMAL_1.getMessage())
                .contains(NORMAL_2.getMessage());
    }

    @Test
    void testCopy() {
        Issues<Issue> original = new Issues<>();
        original.addAll(asList(HIGH, NORMAL_1, NORMAL_2));

        Issues<Issue> copy = original.copy();

        assertThat(copy).isNotSameAs(original);
        assertThat(copy.iterator()).containsExactly(HIGH, NORMAL_1, NORMAL_2);

        copy.add(LOW_FILE_2);
        assertThat(original.iterator()).containsExactly(HIGH, NORMAL_1, NORMAL_2);
        assertThat(copy.iterator()).containsExactly(HIGH, NORMAL_1, NORMAL_2, LOW_FILE_2);
    }

    @Test
    void shouldFilterByProperty() {
        assertFilterFor(IssueBuilder::setPackageName, Issues::getPackages, "packageName");
        assertFilterFor(IssueBuilder::setModuleName, Issues::getModules, "moduleName");
        assertFilterFor(IssueBuilder::setOrigin, Issues::getToolNames, "toolName");
        assertFilterFor(IssueBuilder::setCategory, Issues::getCategories, "category");
        assertFilterFor(IssueBuilder::setType, Issues::getTypes, "type");
    }

    private void assertFilterFor(final BiFunction<IssueBuilder, String, IssueBuilder> builderSetter,
            final Function<Issues<Issue>, ImmutableSortedSet<String>> propertyGetter, final String propertyName) {
        Issues<Issue> issues = new Issues<>();

        IssueBuilder builder = new IssueBuilder();

        for (int i = 1; i < 4; i++) {
            for (int j = i; j < 4; j++) {
                Issue build = builderSetter.apply(builder, "name " + i).setMessage(i + " " + j).build();
                issues.add(build);
            }
        }
        assertThat(issues).hasSize(6);

        ImmutableSortedSet<String> properties = propertyGetter.apply(issues);

        assertThat(properties).as("Wrong values for property " + propertyName).containsExactly("name 1", "name 2", "name 3");
    }

    @Test
    void shouldStoreAndRetrieveLogMessagesInCorrectOrder() {
        Issues<Issue> issues = new Issues<>();

        issues.log("%d: %s %s", 1, "Hello", "World");
        issues.log("%d: %s %s", 2, "Hello", "World");

        assertThat(issues.getLogMessages()).hasSize(2);
        assertThat(issues.getLogMessages()).containsExactly("1: Hello World", "2: Hello World");
    }

    @Test
    void shouldSupportSubTypes() {
        ExtendedIssueBuilder builder = new ExtendedIssueBuilder();

        Issues<ExtendedIssue> issues = new Issues<>();
        issues.add(builder.build());

        ExtendedIssue returnedIssue = issues.get(0);
        assertThat(returnedIssue.getAdditional()).isEqualTo(EXTENDED_VALUE);

        Issues<ExtendedIssue> filtered = issues.filter(issue -> issue.getAdditional().equals(EXTENDED_VALUE));
        assertThat(filtered).hasSize(1);
    }

    public static class ExtendedIssueBuilder extends IssueBuilder {
        @Override
        public ExtendedIssue build() {
            return new ExtendedIssue(fileName, lineStart, lineEnd, columnStart, columnEnd, category, type,
                    packageName, moduleName, priority, message, description, origin,
                    EXTENDED_VALUE);
        }
    }

    public static class ExtendedIssue extends Issue {
        private final String additional;

        /**
         * Creates a new instance of {@link Issue} using the specified properties.
         *
         * @param fileName
         *         the name of the file that contains this issue
         * @param lineStart
         *         the first line of this issue (lines start at 1; 0 indicates the whole file)
         * @param lineEnd
         *         the last line of this issue (lines start at 1)
         * @param columnStart
         *         the first column of this issue (columns start at 1, 0 indicates the whole line)
         * @param columnEnd
         *         the last column of this issue (columns start at 1)
         * @param category
         *         the category of this issue (depends on the available categories of the static analysis tool)
         * @param type
         *         the type of this issue (depends on the available types of the static analysis tool)
         * @param packageName
         *         the name of the package (or name space) that contains this issue
         * @param moduleName
         *         the name of the moduleName (or project) that contains this issue
         * @param priority
         *         the priority of this issue
         * @param message
         *         the detail message of this issue
         * @param description
         *         the description for this issue
         */
        public ExtendedIssue(@CheckForNull final String fileName, final int lineStart, final int lineEnd,
                final int columnStart, final int columnEnd, @CheckForNull final String category,
                @CheckForNull final String type, @CheckForNull final String packageName,
                @CheckForNull final String moduleName, @CheckForNull final Priority priority,
                @CheckForNull final String message, @CheckForNull final String description,
                @CheckForNull final String origin, final String additional) {
            super(fileName, lineStart, lineEnd, columnStart, columnEnd, category, type, packageName, moduleName,
                    priority, message, description, origin, "FingerPrint");

            this.additional = additional;
        }

        public String getAdditional() {
            return additional;
        }
    }
}<|MERGE_RESOLUTION|>--- conflicted
+++ resolved
@@ -25,30 +25,6 @@
  * @author Marcel Binder
  */
 class IssuesTest {
-<<<<<<< HEAD
-    private static final Issue ISSUE_1 = new IssueBuilder()
-            .setMessage("issue-1")
-            .setFileName("file-1")
-            .setPriority(Priority.HIGH)
-            .build();
-    private static final Issue ISSUE_2 = new IssueBuilder().setMessage("issue-2").setFileName("file-1").build();
-    private static final Issue ISSUE_3 = new IssueBuilder().setMessage("issue-3").setFileName("file-1").build();
-    private static final Issue ISSUE_4 = new IssueBuilder()
-            .setMessage("issue-4")
-            .setFileName("file-2")
-            .setPriority(Priority.LOW)
-            .build();
-    private static final Issue ISSUE_5 = new IssueBuilder()
-            .setMessage("issue-5")
-            .setFileName("file-2")
-            .setPriority(Priority.LOW)
-            .build();
-    private static final Issue ISSUE_6 = new IssueBuilder()
-            .setMessage("issue-6")
-            .setFileName("file-3")
-            .setPriority(Priority.LOW)
-            .build();
-=======
     private static final Issue HIGH = new IssueBuilder().setMessage("issue-1")
             .setFileName("file-1")
             .setPriority(Priority.HIGH)
@@ -74,7 +50,6 @@
             .setPriority(Priority.LOW)
             .build();
     private static final String EXTENDED_VALUE = "Extended";
->>>>>>> f123f079
 
     @Test
     void shouldBeEmptyWhenCreated() {
@@ -160,13 +135,6 @@
     private void assertThatAllIssuesHaveBeenAdded(final Issues<Issue> issues) {
         assertSoftly(softly -> {
             softly.assertThat(issues)
-<<<<<<< HEAD
-                  .hasSize(6)
-                  .hasHighPrioritySize(1)
-                  .hasNormalPrioritySize(2)
-                  .hasLowPrioritySize(3);
-            softly.assertThat(issues.getFiles()).containsExactly("file-1", "file-2", "file-3");
-=======
                     .hasSize(6)
                     .hasDuplicatesSize(0)
                     .hasHighPrioritySize(1)
@@ -176,7 +144,6 @@
                     .containsExactly("file-1", "file-2", "file-3");
             softly.assertThat(issues.getFiles())
                     .containsExactly("file-1", "file-2", "file-3");
->>>>>>> f123f079
             softly.assertThat((Iterable<Issue>) issues)
                     .containsExactly(HIGH, NORMAL_1, NORMAL_2, LOW_FILE_2, ISSUE_5, LOW_FILE_3);
             softly.assertThat(issues.isNotEmpty()).isTrue();
@@ -208,20 +175,12 @@
         assertThat(issues.iterator()).hasSize(4);
 
         assertThat(issues)
-<<<<<<< HEAD
-                .hasSize(2)
-                .hasLowPrioritySize(0)
-                .hasNormalPrioritySize(0)
-                .hasHighPrioritySize(2);
-        assertThat(issues.getFiles()).containsExactly("file-1");
-=======
                 .hasSize(4)
                 .hasDuplicatesSize(2)
                 .hasLowPrioritySize(1)
                 .hasNormalPrioritySize(2)
                 .hasHighPrioritySize(1);
         assertThat(issues.getFiles()).containsExactly("file-1", "file-2");
->>>>>>> f123f079
     }
 
     @Test
@@ -235,20 +194,9 @@
         Issues<Issue> issues = new Issues<>();
         issues.addAll(asList(initialElements));
 
-<<<<<<< HEAD
-        assertThat(removed).isEqualTo(ISSUE_1);
-        assertThat(issues.all()).containsOnly(ISSUE_2, ISSUE_3, ISSUE_4, ISSUE_5, ISSUE_6);
-        assertThat((Iterable<Issue>) issues).containsOnly(ISSUE_2, ISSUE_3, ISSUE_4, ISSUE_5, ISSUE_6);
-        assertThat(issues).hasSize(5);
-        assertThat(issues).hasHighPrioritySize(0);
-        assertThat(issues).hasNormalPrioritySize(2);
-        assertThat(issues).hasLowPrioritySize(3);
-        assertThat(issues.getFiles()).containsExactly("file-1", "file-2", "file-3");
-=======
         issues.remove(HIGH.getId());
 
         assertThat((Iterable<Issue>) issues).containsExactly(NORMAL_1, NORMAL_2);
->>>>>>> f123f079
     }
 
     @Test
@@ -268,14 +216,7 @@
 
         Issue found = issues.findById(HIGH.getId());
 
-<<<<<<< HEAD
-        assertThat(issues.all()).containsOnly(ISSUE_1);
-        assertThat(issues).hasSize(1);
-        assertThat(issues).hasHighPrioritySize(1);
-        assertThat(issues.getFiles()).containsExactly("file-1");
-=======
         assertThat(found).isSameAs(HIGH);
->>>>>>> f123f079
     }
 
     @Test
@@ -326,12 +267,8 @@
         issues.addAll(asList(HIGH, NORMAL_1, NORMAL_2));
         ImmutableSet<Issue> found = issues.findByProperty(issue -> Objects.equals(issue.getPriority(), Priority.HIGH));
 
-<<<<<<< HEAD
-        assertThat((Iterable<Issue>) issues).containsExactly(ISSUE_1, ISSUE_2, ISSUE_3);
-=======
         assertThat(found).hasSize(1);
         assertThat(found).containsExactly(HIGH);
->>>>>>> f123f079
     }
 
     @Test
