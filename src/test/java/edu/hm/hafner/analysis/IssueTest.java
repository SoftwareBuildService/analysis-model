--- conflicted
+++ resolved
@@ -11,79 +11,6 @@
 
 import org.junit.jupiter.api.Test;
 
-<<<<<<< HEAD
-import edu.hm.hafner.analysis.assertj.IssueSoftAssertions;
-import static edu.hm.hafner.analysis.assertj.CustomAssertions.*;
-
-
-class IssueTest {
-
-    private static final String FILE_NAME = "FileName";
-    private static final int LINE_START = 1;
-    private static final int LINE_END = 2;
-    private static final int COLUMN_START = 1;
-    private static final int COLUMN_END = 2;
-    private static final String CATEGORY = "Category";
-    private static final String TYPE = "Type";
-    private static final String PACKAGE_NAME = "PackageName";
-    private static final Priority PRIORITY = Priority.HIGH;
-    private static final String MESSAGE = "Message";
-    private static final String DESCRIPTION = "Description";
-    private static final String UNDEFINED_STRING = "-";
-    private static final String FINGERPRINT = "fingerprint";
-
-    @Test
-    public void shouldConstructWithAllGivenValues() {
-        Issue issue = getStandardIssue();
-
-        IssueSoftAssertions softly = new IssueSoftAssertions();
-        softly.assertThat(issue).hasId();
-        softly.assertThat(issue).hasFilename(FILE_NAME);
-        softly.assertThat(issue).hasCategory(CATEGORY);
-        softly.assertThat(issue).hasLineStart(LINE_START);
-        softly.assertThat(issue).hasLineEnd(LINE_END);
-        softly.assertThat(issue).hasColumnStart(COLUMN_START);
-        softly.assertThat(issue).hasColumnEnd(COLUMN_END);
-        softly.assertThat(issue).hasType(TYPE);
-        softly.assertThat(issue).hasPackageName(PACKAGE_NAME);
-        softly.assertThat(issue).hasPriority(PRIORITY);
-        softly.assertThat(issue).hasMessage(MESSAGE);
-        softly.assertThat(issue).hasDescription(DESCRIPTION);
-        softly.assertAll();
-    }
-
-    @Test
-    public void shouldSetAllNullStringsToUndefinedOrEmpty() {
-        Issue issue = new Issue(null, LINE_START, LINE_END, COLUMN_START, COLUMN_END, null, null, null, PRIORITY, null, null);
-
-        IssueSoftAssertions softly = new IssueSoftAssertions();
-        softly.assertThat(issue).hasFilename(UNDEFINED_STRING);
-        softly.assertThat(issue).hasCategory("");
-        softly.assertThat(issue).hasType(UNDEFINED_STRING);
-        softly.assertThat(issue).hasPackageName(UNDEFINED_STRING);
-        softly.assertThat(issue).hasPriority(PRIORITY);
-        softly.assertThat(issue).hasMessage("");
-        softly.assertThat(issue).hasDescription("");
-        softly.assertAll();
-    }
-
-
-    @Test
-    public void shouldSetAllNegativeIntsToZero() {
-        Issue issue = new Issue(FILE_NAME, -1, -1, -1, -1, CATEGORY, TYPE, PACKAGE_NAME, PRIORITY, MESSAGE, DESCRIPTION);
-
-        IssueSoftAssertions softly = new IssueSoftAssertions();
-        softly.assertThat(issue).hasLineStart(0);
-        softly.assertThat(issue).hasLineEnd(0);
-        softly.assertThat(issue).hasColumnStart(0);
-        softly.assertThat(issue).hasColumnEnd(0);
-        softly.assertAll();
-    }
-
-    @Test
-    public void shouldSetPriorityToLow() {
-        Issue issue = new Issue(null, 0, 0, 0, 0, null, null, null, Priority.LOW, null, null);
-=======
 import static edu.hm.hafner.analysis.assertj.Assertions.*;
 import static edu.hm.hafner.analysis.assertj.SoftAssertions.*;
 import edu.hm.hafner.util.SerializableTest;
@@ -244,52 +171,11 @@
     void testNullPriorityDefaultsToNormal() {
         Issue issue = createIssue(FILE_NAME, LINE_START, LINE_END, COLUMN_START, COLUMN_END, CATEGORY, TYPE,
                 PACKAGE_NAME, MODULE_NAME, null, MESSAGE, DESCRIPTION, ORIGIN, FINGERPRINT);
->>>>>>> 4ecba7e0
-
-        assertThat(issue).hasPriority(Priority.LOW);
-    }
-
-    @Test
-<<<<<<< HEAD
-    public void shouldSetPriorityToHigh() {
-        Issue issue = new Issue(null, 0, 0, 0, 0, null, null, null, Priority.HIGH, null, null);
-
-        assertThat(issue).hasPriority(Priority.HIGH);
-    }
-
-    @Test
-    public void shouldHaveDifferentIdsForMultipleIssues() {
-        Issue firstIssue = getStandardIssue();
-        Issue secondIssue = getStandardIssue();
-
-        assertThat(firstIssue).hasNotSameId(secondIssue);
-    }
-
-    @Test
-    public void shouldReplaceBackSlashesWithSlashInFilename() {
-        Issue issue = new Issue("some\\file", LINE_START, LINE_END, COLUMN_START, COLUMN_END, CATEGORY, TYPE, PACKAGE_NAME, PRIORITY, MESSAGE, DESCRIPTION);
-
-        assertThat(issue).hasFilename("some/file");
-    }
-
-    @Test
-    public void shouldContainCorrectFieldsInToString() {
-        Issue issue = getStandardIssue();
-
-        IssueSoftAssertions softly = new IssueSoftAssertions();
-        softly.assertThat(issue.toString()).contains(FILE_NAME);
-        softly.assertThat(issue.toString()).contains(Integer.toString(LINE_START));
-        softly.assertThat(issue.toString()).contains(Integer.toString(COLUMN_START));
-        softly.assertThat(issue.toString()).contains(TYPE);
-        softly.assertThat(issue.toString()).contains(CATEGORY);
-        softly.assertThat(issue.toString()).contains(MESSAGE);
-        softly.assertAll();
-    }
-
-    @Test
-    public void shouldSetFingerprintCorrectly() {
-        Issue issue = getStandardIssue();
-=======
+
+        assertThat(issue.getPriority()).isEqualTo(Priority.NORMAL);
+    }
+
+    @Test
     void testIdRandomlyGenerated() {
         Issue one = createFilledIssue();
         Issue another = createFilledIssue();
@@ -321,17 +207,10 @@
     void testFileNameBackslashConversion() {
         Issue issue = createIssue(FILE_NAME_WITH_BACKSLASHES, LINE_START, LINE_END, COLUMN_START, COLUMN_END, CATEGORY,
                 TYPE, PACKAGE_NAME, MODULE_NAME, PRIORITY, MESSAGE, DESCRIPTION, ORIGIN, FINGERPRINT);
->>>>>>> 4ecba7e0
-
-        issue.setFingerprint(FINGERPRINT);
-
-        assertThat(issue).hasFingerprint(FINGERPRINT);
-    }
-
-<<<<<<< HEAD
-    private Issue getStandardIssue() {
-        return new Issue(FILE_NAME, LINE_START, LINE_END, COLUMN_START, COLUMN_END, CATEGORY, TYPE, PACKAGE_NAME, PRIORITY, MESSAGE, DESCRIPTION);
-=======
+
+        assertThat(issue).hasFileName(FILE_NAME);
+    }
+
     @Test
     void testMessageDescriptionStripped() {
         Issue issue = createIssue(FILE_NAME_WITH_BACKSLASHES, LINE_START, LINE_END, COLUMN_START, COLUMN_END, CATEGORY,
@@ -343,7 +222,6 @@
                     .hasMessage(MESSAGE)
                     .hasDescription(DESCRIPTION);
         });
->>>>>>> 4ecba7e0
     }
 
     /**
