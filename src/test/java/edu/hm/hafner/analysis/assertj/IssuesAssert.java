--- conflicted
+++ resolved
@@ -128,11 +128,7 @@
         isNotNull();
 
         if (actual.getLowPrioritySize() != lowPrioritySize) {
-<<<<<<< HEAD
-            failWithMessage(EXPECTED_BUT_WAS_MESSAGE, "low priority size", lowPrioritySize, actual.getLowPrioritySize());
-=======
             failWithMessage(EXPECTED_BUT_WAS_MESSAGE, "low priority size", actual, lowPrioritySize, actual.getLowPrioritySize());
->>>>>>> f123f079
         }
         return this;
     }
