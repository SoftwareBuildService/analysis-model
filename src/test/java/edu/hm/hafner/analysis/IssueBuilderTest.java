package edu.hm.hafner.analysis;

import org.junit.jupiter.api.Test;

import static edu.hm.hafner.analysis.assertj.CustomAssertions.*;


class IssueBuilderTest {
<<<<<<< HEAD
=======
    private static final Issue DEFAULT_ISSUE = new Issue(null, 0, 0, 0, 0,
            null, null, null, null, null, null, null, null, null);
    private static final Issue FILLED_ISSUE = new Issue(FILE_NAME, LINE_START, LINE_END, COLUMN_START, COLUMN_END,
            CATEGORY, TYPE, PACKAGE_NAME, MODULE_NAME, PRIORITY, MESSAGE, DESCRIPTION, ORIGIN, FINGERPRINT);
>>>>>>> 4ecba7e0

    private static final String FILE_NAME = "FileName";
    private static final int LINE_START = 1;
    private static final int LINE_END = 2;
    private static final int COLUMN_START = 1;
    private static final int COLUMN_END = 2;
    private static final String CATEGORY = "Category";
    private static final String TYPE = "Type";
    private static final String PACKAGE_NAME = "PackageName";
    private static final Priority PRIORITY = Priority.HIGH;
    private static final String MESSAGE = "Message";
    private static final String DESCRIPTION = "Description";

    private static final Issue DEFAULT_ISSUE = new Issue(null, 0, 0, 0, 0, null, null, null, null, null, null);
    private static final Issue ISSUE_WITH_VALUES_IN_RANGE = new Issue(FILE_NAME, LINE_START, LINE_END, COLUMN_START, COLUMN_END, CATEGORY, TYPE, PACKAGE_NAME, PRIORITY, MESSAGE, DESCRIPTION);

    @Test
    public void shouldBuildIssueWithAllSetProperties() {
        Issue issue = new IssueBuilder()
                .setCategory(CATEGORY)
                .setColumnEnd(COLUMN_END)
                .setColumnStart(COLUMN_START)
                .setDescription(DESCRIPTION)
                .setFileName(FILE_NAME)
                .setLineStart(LINE_START)
                .setLineEnd(LINE_END)
                .setMessage(MESSAGE)
                .setPackageName(PACKAGE_NAME)
<<<<<<< HEAD
                .setType(TYPE)
                .setPriority(PRIORITY)
=======
                .setModuleName(MODULE_NAME)
                .setPriority(PRIORITY)
                .setMessage(MESSAGE)
                .setDescription(DESCRIPTION)
                .setOrigin(ORIGIN)
>>>>>>> 4ecba7e0
                .build();

        assertThat(issue).isEqualTo(ISSUE_WITH_VALUES_IN_RANGE);
    }

    @Test
    public void shouldBuildIssueWithDefaultProperties() {
        Issue issue = new IssueBuilder().build();

        assertThat(issue).isEqualTo(DEFAULT_ISSUE);
    }

    @Test
    public void testCopy() {
        Issue copyIssue = new IssueBuilder().copy(ISSUE_WITH_VALUES_IN_RANGE).build();

        assertThat(copyIssue).isNotSameAs(ISSUE_WITH_VALUES_IN_RANGE);
        assertThat(copyIssue).isEqualTo(ISSUE_WITH_VALUES_IN_RANGE);
    }

    @Test
    public void shouldBuildNewInstance() {
        IssueBuilder builder = new IssueBuilder();
        Issue first = builder.build();
        Issue second = builder.build();

        assertThat(first).isNotSameAs(second);
        assertThat(first).isEqualTo(second);
    }

}<|MERGE_RESOLUTION|>--- conflicted
+++ resolved
@@ -2,83 +2,65 @@
 
 import org.junit.jupiter.api.Test;
 
-import static edu.hm.hafner.analysis.assertj.CustomAssertions.*;
+import static edu.hm.hafner.analysis.IssueTest.*;
+import static edu.hm.hafner.analysis.assertj.IssueAssert.*;
 
-
+/**
+ * Unit test for {@link IssueBuilder}.
+ *
+ * @author Marcel Binder
+ */
 class IssueBuilderTest {
-<<<<<<< HEAD
-=======
     private static final Issue DEFAULT_ISSUE = new Issue(null, 0, 0, 0, 0,
             null, null, null, null, null, null, null, null, null);
     private static final Issue FILLED_ISSUE = new Issue(FILE_NAME, LINE_START, LINE_END, COLUMN_START, COLUMN_END,
             CATEGORY, TYPE, PACKAGE_NAME, MODULE_NAME, PRIORITY, MESSAGE, DESCRIPTION, ORIGIN, FINGERPRINT);
->>>>>>> 4ecba7e0
-
-    private static final String FILE_NAME = "FileName";
-    private static final int LINE_START = 1;
-    private static final int LINE_END = 2;
-    private static final int COLUMN_START = 1;
-    private static final int COLUMN_END = 2;
-    private static final String CATEGORY = "Category";
-    private static final String TYPE = "Type";
-    private static final String PACKAGE_NAME = "PackageName";
-    private static final Priority PRIORITY = Priority.HIGH;
-    private static final String MESSAGE = "Message";
-    private static final String DESCRIPTION = "Description";
-
-    private static final Issue DEFAULT_ISSUE = new Issue(null, 0, 0, 0, 0, null, null, null, null, null, null);
-    private static final Issue ISSUE_WITH_VALUES_IN_RANGE = new Issue(FILE_NAME, LINE_START, LINE_END, COLUMN_START, COLUMN_END, CATEGORY, TYPE, PACKAGE_NAME, PRIORITY, MESSAGE, DESCRIPTION);
 
     @Test
-    public void shouldBuildIssueWithAllSetProperties() {
-        Issue issue = new IssueBuilder()
-                .setCategory(CATEGORY)
-                .setColumnEnd(COLUMN_END)
-                .setColumnStart(COLUMN_START)
-                .setDescription(DESCRIPTION)
-                .setFileName(FILE_NAME)
-                .setLineStart(LINE_START)
-                .setLineEnd(LINE_END)
-                .setMessage(MESSAGE)
-                .setPackageName(PACKAGE_NAME)
-<<<<<<< HEAD
-                .setType(TYPE)
-                .setPriority(PRIORITY)
-=======
-                .setModuleName(MODULE_NAME)
-                .setPriority(PRIORITY)
-                .setMessage(MESSAGE)
-                .setDescription(DESCRIPTION)
-                .setOrigin(ORIGIN)
->>>>>>> 4ecba7e0
-                .build();
-
-        assertThat(issue).isEqualTo(ISSUE_WITH_VALUES_IN_RANGE);
-    }
-
-    @Test
-    public void shouldBuildIssueWithDefaultProperties() {
+    void testDefaultValues() {
         Issue issue = new IssueBuilder().build();
 
         assertThat(issue).isEqualTo(DEFAULT_ISSUE);
     }
 
     @Test
-    public void testCopy() {
-        Issue copyIssue = new IssueBuilder().copy(ISSUE_WITH_VALUES_IN_RANGE).build();
+    void testFilledIssue() {
+        Issue issue = new IssueBuilder()
+                .setFileName(FILE_NAME)
+                .setLineStart(LINE_START)
+                .setLineEnd(LINE_END)
+                .setColumnStart(COLUMN_START)
+                .setColumnEnd(COLUMN_END)
+                .setCategory(CATEGORY)
+                .setType(TYPE)
+                .setPackageName(PACKAGE_NAME)
+                .setModuleName(MODULE_NAME)
+                .setPriority(PRIORITY)
+                .setMessage(MESSAGE)
+                .setDescription(DESCRIPTION)
+                .setOrigin(ORIGIN)
+                .build();
 
-        assertThat(copyIssue).isNotSameAs(ISSUE_WITH_VALUES_IN_RANGE);
-        assertThat(copyIssue).isEqualTo(ISSUE_WITH_VALUES_IN_RANGE);
+        assertThat(issue).isEqualTo(FILLED_ISSUE);
     }
 
     @Test
-    public void shouldBuildNewInstance() {
-        IssueBuilder builder = new IssueBuilder();
-        Issue first = builder.build();
-        Issue second = builder.build();
+    void testCopy() {
+        Issue copy = new IssueBuilder()
+                .copy(FILLED_ISSUE)
+                .build();
 
-        assertThat(first).isNotSameAs(second);
-        assertThat(first).isEqualTo(second);
+        assertThat(copy).isNotSameAs(FILLED_ISSUE);
+        assertThat(copy).isEqualTo(FILLED_ISSUE);
     }
 
+    @Test
+    void testBuildNewInstance() {
+        IssueBuilder builder = new IssueBuilder().copy(FILLED_ISSUE);
+        Issue issue1 = builder.build();
+        Issue issue2 = builder.build();
+
+        assertThat(issue1).isNotSameAs(issue2);
+        assertThat(issue1).isEqualTo(issue2);
+    }
 }